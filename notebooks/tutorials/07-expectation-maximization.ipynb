{
 "cells": [
  {
   "attachments": {},
   "cell_type": "markdown",
   "metadata": {},
   "source": [
    "# Expectation-Maximization Algorithm\n",
    "\n",
    "Finally, we get to the most renowned optimizatio algorithm for HMMs: The Baum-Welch optimization/reparameterization algorithm.  Ultimately, this algorithm is an early-implemetaion of the relatively broad class of expectation-maximization algorithms.\n",
    "\n",
<<<<<<< HEAD
    "Ultimately, the difference between the EM algorithm that we discuss here, and previous likelihood-maximizing algorithms is the definition of the 'data' that is used in the likelihood function.  Specifically, the previous likelihood function that we have maximized takes the general form $\\mathcal{L}(\\theta | Y^T)$ effectively taking the set of observed quantitites as the set of data for the optimization. However, another apporach considers the joint set of $Y$ *and* $X$ as the full set of data, and therefore effectively maximizes the likelihood $\\mathcal{L}(\\theta | X^T, Y^T)$. However, the issue is that this likelihood function can no longer be explicitly maximized, becuase we dont directly observe the hidden state sequence $X^T$.  This is why we have to use the EM algorithm (known as the Baum-Welch algorithm in the context of HMMs).\n",
    "\n",
    "Ultimately, this algorithm is going to give us an iterative method of updating the elements of the transition ($\\boldsymbol{A}$) and observation ($\\boldsymbol{B}$) matrices, in such a way that they will converge towards the minimum of the so-called *Complete Data Log Likelihood* $\\mathcal{L}(\\theta | X^T, Y^T)$.  Here, the difficult part is inferring the elements of the transition matrix $\\boldsymbol{A}$, which quantifies the transition rates between hidden states. If we were able to observe these states directly, then our best estimate of the $j\\to i$ transition rate $p(x_{i, t+1} | x_{t, j})$ would be\n",
    "\n",
    "$$ \\hat{A}_{ij} =  \\frac{N_{j \\to i}}{N_j} $$\n",
    "\n",
    "Which, we can restate as a probabilistic equation as\n",
    "\n",
    "$$ \\hat{A}_{ij} = \\frac{\\sum_t p(x_{i, t}, x_{j, t-1} | Y^T)}{\\sum_t p(x_{j, t-1} | Y^T)} $$\n",
    "\n",
    "In fact, this exact equation is what the `Maximization' (M) step of the EM algorithm is doing in this case. So our goal is then first to figure out how to calculate the unknown probability terms on teh RHS above.  First, note that the term in the denominator is just the Bayesan probabiliy estimate, which we alreay know how to calcualte useing the Bayesian smoothing algorithm. The top term, however, is more tricky to determine.\n",
    "\n",
    "To start, note that we can use the law of total probability to split the joint probability into a product:\n",
    "\n",
    "$$ p(x_{i, t}, x_{j, t-1} | Y^T) = p(x_{i, t} | x_{j, t-1}, Y^T) p(x_{j, t-1} | Y^T) $$\n",
    "\n",
    "where again, the second term on the RHS is the Bayesian smoothed state estimate.\n",
    "\n",
    "Now, to deal with the first toer on the RHS of the equation above, we first make use of Bayes rule, which states for random variables $X$ and $Y$ that\n",
    "\n",
    "$$ P(X|Y) = \\frac{P(Y|X)P(X)}{\\sum_x P(Y|X)P(X)} $$\n",
    "\n",
    "and therefore we can rewrite the above probability term as\n",
    "\n",
    "$$ p(x_{i, t} | x_{j, t-1}, Y^T) = \\frac{p(Y^T | x_{i, t}, x_{j, t-1})p(x_{i, t} | x_{j, t-1})}{\\sum_{i} p(Y^T | x_{i, t}, x_{j, t-1})p(x_{i, t} | x_{j, t-1}) } $$\n",
    "\n",
    "Now, we can splmplify this a bit by noting that $p(x_{i, t} | x_{j, t-1}) = A_{ij}$.  Next, we make use of a property of HMMs known as conditional independence of observations, given the hiden states, which effectively means that, for a sequence of three hidden states, $x_1, x_2, x_3$ and corresponding observations $y_1, y_2, y_3$, we can split a conditional joint probability as\n",
    "\n",
    "$$ p(y_1, y_2, y_3 | x_1, x_2, x_3) = p(y_1 | x_1)p(y_2 | x_2)p(y_3 | x_3) $$\n",
    "\n",
    "Using this logic we can rewrite the first term in the RHS numerator above as\n",
    "\n",
    "$$\n",
    "p(Y^T | x_{i, t} x_{j, t-1}) = p(Y^{[0, t-1]}, Y^{[t, T]} | x_{i, t}, x_{j, t-1})  \\\\\n",
    "\\, \\\\\n",
    "= p(Y^{[0, t-1]} | x_{j, t-1})p(Y^{[t, T]} | x_{i, t}) \\\\\n",
    "\\, \\\\\n",
    "= p(Y^{[0, t-1]} | x_{j, t-1})p(Y_t | x_{i,t})p(Y^{[t+1, T]} | x_{i, t}) \\\\\n",
    "\\, \\\\\n",
    "= \\alpha_{t-1}(j) B_{i, Y_t} \\beta_t(j)\n",
    "$$\n",
    "\n",
    "and therefore we can rewrite our final expression for the joint probability as\n",
    "\n",
    "$$ p(x_{i, t}, x_{j, t-1} | Y^T) = \\frac{ \\alpha_{t-1}(j)\\beta_t(i) B_{i, y_t} A_{ij} p(x_{j, t-1} | Y^T) }{\\sum_i \\alpha_{t-1}(j)\\beta_t(i) B_{i, y_t} A_{ij} } $$\n",
    "\n",
    "And therefore we can estimate the terms in the $A$ matrix as\n",
    "\n",
    "$$ \\hat{A}_{ij} = \\sum_t\\left[\\frac{\\alpha_{t-1}(j)\\beta_t(i) B_{i, y_t} A_{ij} p(x_{j, t-1} | Y^T) }{ \\sum_i \\alpha_{t-1}(j)\\beta_t(i) B_{i, y_t} A_{ij} }\\right] \\frac{1}{\\sum_t p(x_{j, t-1} | Y^T)} $$\n",
    "\n",
    "The subtle thing here, is that in order to calcualte the terms on the RHS, we need to have an estimate already for $\\boldsymbol{A}$. This is ultimately where the iterative nature of the EM algorithm enters the picture.\n",
    "\n",
    "To start, we will go through this calculation and show how to run it using the `hidden` package before discussing the similar calcualte for the observation matrix $\\boldsymbol{B}$ (which turns out to be much simpler), and then finally more on to the actual implementation of the EM algorithm.\n"
=======
    "In this notebook, we go through, in details, the calculation of a single iteration of this procedure, and generalize the process to iteratively improve estimates until convergence is achieved.\n",
    "\n",
    "### Preliminaries\n",
    "\n",
    "Before discussing the optimization procedure in too much detail, there are a few numerical quantitites that we need in order to proceed with the EM algorithm. For the purpoises of conciseness they are just listed here, but I will reference the tutorial notebook that overviews each of these quantities in more detail.\n",
    "\n",
    "First, we will need the Bayesian estimate of the hidden state $p(x_t | Y^T)$ which is the best estimate of the hidden state, given information about all observations (past and future). This quantity is discussed in more detail in the notebook `03-slarge-hmm-filters.ipynb` as well as Ref.[1].\n",
    "\n",
    "Second, we will need the values of the forward and backward trajectory probabilities, denoted (as is convention) by $\\alpha_t(i) \\equiv p(Y^{t} | x_t=i)$ and $\\beta_t(j) \\equiv p(Y^{[t:T]}| x_t = j)$. Further discussion of these quantities is contained in notebook `04-slarge-alpha-beta.ipynb` as well as Ref.[2]\n",
    "\n",
    "Now, the actual implementation of the EM algorithm comes through the iterative application of expectation (E) and maximization (M) steps. Along with this iteration there is a convergence criterion, which will effectively determine how long to repeat the iteration as well as track the convergence of the model towards its local minimum.  To start, we discuss the actual calculation of the expectation and maximization steps in isolation.\n",
    "\n",
    "Ultimately, the differentiation of this method of attack as compared to the preivous likelihood calulations comes about by what we consider to be the likelihood function. Specifically, we previously used a likelihood function of the form $\\mathcal{L}(\\theta | Y^T)$ which effecively assumes that the *data* inquestion for this optimization are the observations. Conversely, we could take the stance that the true *data* for this problem is the set of all system states $Y$ *and* $X$ (hence our previous references to the likelihood as a *partial* likelihood function). In this sense, the true likelihood (or, as it is often called, the *Comnplete Data Likelihood Function*) $\\mathcal{L}(\\theta | Y^T, X^T)$ contains both the observations as well as the hidden states. However, because we do not know what the hidden states are, we cannot directly optimize this function. As it turns out, this is exactly where the EM algorithm shines, as the iterative approach will ensure that the full likelihood function will converge towards a global maximum upon iterative estimation (or re-estimation) of model parameters.\n",
    "\n",
    "### Expectation Step\n",
    "\n",
    "The expectation step is most simple, as it simply revolves around calculating the expected value of the hidden state sequence, given the available observation data, and an estiamte (initially a guess) at the dynamics matrices $A$ and $B$. Put simply, this is simply a calculation of the Bayesian state estimates $p(x_t | Y^T)$ using the current dynamics and observation matrices $\\boldsymbol{A}$ and $\\boldsymbol{B}$, respectively.\n",
    "\n",
    "### Minimizaion Step\n",
    "\n",
    "Following the expectation step, the maximizatioon step involves the updating of these matrices based on our best-guesses of inter-state transition probabilities of hidden states, as well as expected observation errors. To start with the former, note that we can, in general, estimate the rate of transition $i\\to j$ in a Markov model by computing the ratio\n",
    "\n",
    "$$ \\hat{A}_{ij} = \\frac{N_{i\\to j}}{N_{i}} $$\n",
    "\n",
    "where $N_{i\\to j}$ is the number of observed transitions from $i \\to j$ and $N_i$ is the number of times the system was observed to be in state $i$. For a hidden Markov model, we can write down a probabilistic version of this equation as\n",
    "\n",
    "$$ \\hat{A}_{ij} = \\frac{\\sum_t p(x_{j, t+1}, x_{i, t} | Y^T)}{\\sum_t p(x_{i, t} | Y^T)} $$\n",
    "\n",
    "where $p(x_{j, t+1}, x_{i, t} | Y^T)$ denotes the probability of transitioning from state $i\\to j$ during the $t\\to t+1$ timestep, conditioned upon all observations. Now, in order to calculate the numerator here though, we need to actually figure out how to estimate this probability. In supporting documentation, we show that this numerator term can be written as\n",
    "\n",
    "$$ p(x_{t, i}, x_{t-1, j} | Y^T) = \\frac{\\beta_{t}(i)\\alpha_{t-1}(j)A_{ij}}{\\sum_{i} \\beta_{t}(i)\\alpha_{t-1}(j)A_{ij}}p(x_{t-1, i} | Y^T) $$\n",
    "\n",
    "which is just a combination of several terms that we already know how to calcualte.\n",
    "\n",
    "Now, useing this result, we can *re-estimate* the parameters of the matrix $\\boldsymbol{A}$.\n",
    "\n",
    "To perform a similar update to the matrix $\\boldsymbol{B}$, we can perform a similar calculation (albeit much more simple). You can show (again, discussed in more detail in supporting documentation) that the update to elements of the $\\boldsymbol{B}$ matrix is\n",
    "\n",
    "$$ \\hat{B}_{ij} = \\frac{\\sum_t \\delta_{y_t, i} p(x_{t, j} | Y^T)}{\\sum_t p(x_{t, j} | Y^T)} $$\n",
    "\n",
    "Now, we go about building the necessary computational tools to actually determine how to perform these updates to the dynamics matrices, and show how this can lead to improved HMM optimization.\n",
    "\n",
    "#### References\n",
    "- [1] J. Bechhoefer *Control Theory of Physicists*, Cambridge University Press, 2020, Cambridge UK\n",
    "- [2] W. H. Press, S.A. Teukolsky, W. T. Vetterling, & B. P. Flannery, *Numerical Recipes: The Art of Scientific Computing*, Cambridge University Press, 2020, Cambridge UK "
>>>>>>> 86c02e09
   ]
  },
  {
   "cell_type": "code",
   "execution_count": 1,
   "metadata": {},
   "outputs": [],
   "source": [
<<<<<<< HEAD
    "import os\n",
    "from pathlib import Path\n",
    "import numpy as np\n",
    "from hidden import dynamics, infer\n",
    "from hidden.filters import bayesian\n",
    "\n",
    "hmm = dynamics.HMM(2, 2)\n",
    "hmm.init_uniform_cycle()\n",
    "hmm.run_dynamics(200)\n",
    "\n",
    "obs_ts = hmm.get_obs_ts()\n",
    "\n",
    "analyzer = infer.MarkovInfer(2, 2)\n",
    "\n",
    "# Now start off with an estimate of the A and B matrices that is close to the true version\n",
    "A_perturb = np.array([\n",
    "    [0.1, 0.05],\n",
    "    [-0.1, -0.05]\n",
    "])\n",
    "\n",
    "B_perturb = np.array([\n",
    "    [0.06, -0.05],\n",
    "    [-0.06, 0.05]\n",
    "])\n",
    "\n",
    "A_init = hmm.A + A_perturb\n",
    "B_init = hmm.B + B_perturb"
=======
    "# to start we need to import the necessary libraries\n",
    "import os\n",
    "import numpy as np\n",
    "import matplotlib.pyplot as plt\n",
    "\n",
    "from hidden import dynamics\n",
    "from hidden import infer\n",
    "\n",
    "# Declare sample (2D) HMM\n",
    "hmm = dynamics.HMM(2, 2)\n",
    "hmm.init_uniform_cycle(0.15, 0.2)\n",
    "hmm.run_dynamics(500)\n"
>>>>>>> 86c02e09
   ]
  },
  {
   "cell_type": "code",
   "execution_count": 2,
   "metadata": {},
   "outputs": [],
   "source": [
<<<<<<< HEAD
    "# Now we can start the calculation.  So, for this we need the bayesian filtered\n",
    "# probabilities, the alpha terms, and the beta terms\n",
    "\n",
    "analyzer.bayesian_smooth(obs_ts, A_init, B_init)\n",
    "analyzer.alpha(obs_ts, A_init, B_init, norm=True)\n",
    "analyzer.beta(obs_ts, A_init, B_init, norm=True)\n",
    "\n",
    "alpha_norm = analyzer.alpha_tracker\n",
    "beta_norm = analyzer.beta_tracker\n",
    "bayes = analyzer.bayes_smooth"
=======
    "# Now we can generate some initial 'guesses' at the A and B matrices, that are\n",
    "# close enugh to the true values\n",
    "A_init = np.array([\n",
    "    [0.9, 0.1],\n",
    "    [0.1, 0.9]\n",
    "])\n",
    "\n",
    "B_init = np.array([\n",
    "    [0.85, 0.25],\n",
    "    [0.15, 0.75]\n",
    "])\n",
    "\n",
    "# And pull off the vector of observations\n",
    "obs_ts = hmm.get_obs_ts()"
>>>>>>> 86c02e09
   ]
  },
  {
   "cell_type": "code",
   "execution_count": 3,
   "metadata": {},
   "outputs": [],
   "source": [
<<<<<<< HEAD
    "# Now to get a single term (for a given time value), we can go over the\n",
    "# calcualtion element-wise\n",
    "\n",
    "# start with the 00 and 10 terms, which are for the 0 -> 0 and 1 -> 0 transitions\n",
    "\n",
    "sample_time = 10\n",
    "\n",
    "def get_numerator(i, j):\n",
    "    return (\n",
    "        A_init[i, j] * B_init[obs_ts[sample_time], i]\n",
    "        * alpha_norm[sample_time - 1, j] * beta_norm[sample_time, i]\n",
    "        * bayes[sample_time - 1, j]\n",
    "    )\n",
    "\n",
    "def get_denom(j):\n",
    "    return (\n",
    "        (\n",
    "            A_init[0, j] * B_init[obs_ts[sample_time], 0]\n",
    "            * alpha_norm[sample_time - 1, j] * beta_norm[sample_time, 0]\n",
    "        )\n",
    "        + (\n",
    "            A_init[1, j] * B_init[obs_ts[sample_time], 1]\n",
    "            * alpha_norm[sample_time - 1, j] * beta_norm[sample_time, 1]\n",
    "        )\n",
    "    )\n",
    "\n",
    "\n",
    "numerator_00 = get_numerator(0, 0)\n",
    "numerator_10 = get_numerator(1, 0)\n",
    "numerator_01 = get_numerator(0, 1)\n",
    "numerator_11 = get_numerator(1, 1)\n",
    "\n",
    "# Now, the denominators are the same for both i values (across a column)\n",
    "\n",
    "# Used for A_00 and A_10\n",
    "denom_0 = get_denom(0)\n",
    "# Used for A_01 and A_11\n",
    "denom_1 = get_denom(1)\n",
    "\n",
    "# Now, if we only had this single point in time, then we can calcualte the entries\n",
    "\n",
    "A_00_new = (numerator_00 / denom_0) * (1 / bayes[sample_time - 1, 0])\n",
    "A_10_new = (numerator_10 / denom_0) * (1 / bayes[sample_time - 1, 0])\n",
    "A_01_new = (numerator_01 / denom_1) * (1 / bayes[sample_time - 1, 1])\n",
    "A_11_new = (numerator_11 / denom_1) * (1 / bayes[sample_time - 1, 1])\n",
    "\n",
    "A_new = np.array([\n",
    "    [A_00_new, A_01_new],\n",
    "    [A_10_new, A_11_new]\n",
    "])"
=======
    "# Now, we can calculate the bayesian estimates\n",
    "analyzer = infer.MarkovInfer(2, 2)\n",
    "analyzer.bayesian_smooth(obs_ts, A_init, B_init)\n",
    "bayes_est = analyzer.bayes_smooth"
>>>>>>> 86c02e09
   ]
  },
  {
   "cell_type": "code",
   "execution_count": 4,
   "metadata": {},
<<<<<<< HEAD
   "outputs": [
    {
     "data": {
      "text/plain": [
       "array([[0.06675758, 0.00953759],\n",
       "       [0.93324242, 0.99046241]])"
      ]
     },
     "execution_count": 4,
     "metadata": {},
     "output_type": "execute_result"
    }
   ],
   "source": [
    "A_new"
   ]
  },
  {
   "cell_type": "code",
   "execution_count": 5,
   "metadata": {},
   "outputs": [
    {
     "data": {
      "text/plain": [
       "array([1., 1.])"
      ]
     },
     "execution_count": 5,
     "metadata": {},
     "output_type": "execute_result"
    }
   ],
   "source": [
    "# And to see if it is still correctly normalized\n",
    "A_new.sum(axis=0)"
   ]
  },
  {
   "cell_type": "code",
   "execution_count": 40,
   "metadata": {},
   "outputs": [],
   "source": [
    "# Perfect.\n",
    "# So, now we can turn this into a procedure which will sum up observations over\n",
    "# the entire time series of observations\n",
    "\n",
    "# First we calculate the alpha, beta, and bayesian estimates\n",
    "analyzer.bayesian_smooth(obs_ts, A_init, B_init)\n",
    "analyzer.alpha(obs_ts, A_init, B_init, norm=True)\n",
    "analyzer.beta(obs_ts, A_init, B_init, norm=True)\n",
    "\n",
    "alpha_norm = analyzer.alpha_tracker\n",
    "beta_norm = analyzer.beta_tracker\n",
    "bayes = analyzer.bayes_smooth\n",
    "\n",
    "# Then we calculate the numeratiors and denominators in the same manner as above\n",
    "def get_numerator(i, j, sample_time):\n",
    "    return (\n",
    "        A_init[i, j] * B_init[i, obs_ts[sample_time]]\n",
    "        * alpha_norm[sample_time - 1, j] * beta_norm[sample_time, i]\n",
    "        * bayes[sample_time - 1, j]\n",
    "    )\n",
    "\n",
    "def get_denom(j, sample_time):\n",
    "    return (\n",
    "        (\n",
    "            A_init[0, j] * B_init[0, obs_ts[sample_time]]\n",
    "            * alpha_norm[sample_time - 1, j] * beta_norm[sample_time, 0]\n",
    "        )\n",
    "        + (\n",
    "            A_init[1, j] * B_init[1, obs_ts[sample_time]]\n",
    "            * alpha_norm[sample_time - 1, j] * beta_norm[sample_time, 1]\n",
    "        )\n",
    "    )\n",
    "\n",
    "\n",
    "numer_00 = np.zeros(len(obs_ts) - 1)\n",
    "numer_10 = np.zeros_like(numer_00)\n",
    "numer_01 = np.zeros_like(numer_00)\n",
    "numer_11 = np.zeros_like(numer_00)\n",
    "\n",
    "denom_0 = np.zeros_like(numer_00)\n",
    "denom_1 = np.zeros_like(numer_00)\n",
    "\n",
    "for t in range(1, len(obs_ts)):\n",
    "    numer_00[t-1] = get_numerator(0, 0, t)\n",
    "    numer_10[t-1] = get_numerator(1, 0, t)\n",
    "    numer_01[t-1] = get_numerator(0, 1, t)\n",
    "    numer_11[t-1] = get_numerator(1, 1, t)\n",
    "\n",
    "    denom_0[t-1] = get_denom(0, t)\n",
    "    denom_1[t-1] = get_denom(1, t)\n",
    "\n",
    "A_00_new = sum(numer_00 / denom_0) * (1 / sum(bayes[:-1, 0]))\n",
    "A_10_new = sum(numer_10 / denom_0) * (1 / sum(bayes[:-1, 0]))\n",
    "A_01_new = sum(numer_01 / denom_1) * (1 / sum(bayes[:-1, 1]))\n",
    "A_11_new = sum(numer_11 / denom_1) * (1 / sum(bayes[:-1, 1]))\n",
    "    \n",
    "A_00_new_partial = sum(numer_00 / denom_0)\n",
    "A_10_new_partial = sum(numer_10 / denom_0)\n",
    "A_01_new_partial = sum(numer_01 / denom_1)\n",
    "A_11_new_partial = sum(numer_11 / denom_1)\n",
    "\n",
    "bayes_00_part = (1 / sum(bayes[:-1, 0]))\n",
    "bayes_10_part = (1 / sum(bayes[:-1, 0]))\n",
    "bayes_01_part = (1 / sum(bayes[:-1, 1]))\n",
    "bayes_11_part = (1 / sum(bayes[:-1, 1]))\n",
    "\n",
    "A_new = np.array([\n",
    "    [A_00_new, A_01_new],\n",
    "    [A_10_new, A_11_new]\n",
    "])\n"
   ]
  },
  {
   "cell_type": "code",
   "execution_count": 7,
   "metadata": {},
   "outputs": [
    {
     "data": {
      "text/plain": [
       "array([1., 1., 1., 1., 1., 1., 1., 1., 1., 1., 1., 1., 1., 1., 1., 1., 1.,\n",
       "       1., 1., 1., 1., 1., 1., 1., 1., 1., 1., 1., 1., 1., 1., 1., 1., 1.,\n",
       "       1., 1., 1., 1., 1., 1., 1., 1., 1., 1., 1., 1., 1., 1., 1., 1., 1.,\n",
       "       1., 1., 1., 1., 1., 1., 1., 1., 1., 1., 1., 1., 1., 1., 1., 1., 1.,\n",
       "       1., 1., 1., 1., 1., 1., 1., 1., 1., 1., 1., 1., 1., 1., 1., 1., 1.,\n",
       "       1., 1., 1., 1., 1., 1., 1., 1., 1., 1., 1., 1., 1., 1., 1., 1., 1.,\n",
       "       1., 1., 1., 1., 1., 1., 1., 1., 1., 1., 1., 1., 1., 1., 1., 1., 1.,\n",
       "       1., 1., 1., 1., 1., 1., 1., 1., 1., 1., 1., 1., 1., 1., 1., 1., 1.,\n",
       "       1., 1., 1., 1., 1., 1., 1., 1., 1., 1., 1., 1., 1., 1., 1., 1., 1.,\n",
       "       1., 1., 1., 1., 1., 1., 1., 1., 1., 1., 1., 1., 1., 1., 1., 1., 1.,\n",
       "       1., 1., 1., 1., 1., 1., 1., 1., 1., 1., 1., 1., 1., 1., 1., 1., 1.,\n",
       "       1., 1., 1., 1., 1., 1., 1., 1., 1., 1., 1., 1., 1.])"
      ]
     },
     "execution_count": 7,
     "metadata": {},
     "output_type": "execute_result"
    }
   ],
   "source": [
    "bayes.sum(axis=1)"
   ]
  },
  {
   "cell_type": "code",
   "execution_count": 8,
   "metadata": {},
   "outputs": [
    {
     "data": {
      "text/plain": [
       "(array([[0.67850779, 0.35696576],\n",
       "        [0.32149221, 0.64303424]]),\n",
       " array([1., 1.]))"
      ]
     },
     "execution_count": 8,
     "metadata": {},
     "output_type": "execute_result"
    }
   ],
   "source": [
    "A_new, A_new.sum(axis=0)"
   ]
  },
  {
   "cell_type": "code",
   "execution_count": 21,
   "metadata": {},
   "outputs": [
    {
     "data": {
      "text/plain": [
       "array([[2.12068016e-06, 5.05688458e-03],\n",
       "       [2.37169614e-05, 4.20118899e-01]])"
      ]
     },
     "metadata": {},
     "output_type": "display_data"
    },
    {
     "data": {
      "text/plain": [
       "array([[2.12068016e-06, 5.05688458e-03],\n",
       "       [2.37169614e-05, 4.20118899e-01]])"
      ]
     },
     "metadata": {},
     "output_type": "display_data"
    }
   ],
   "source": [
    "# To test the vectorization of a single loop, we can check the entries in the\n",
    "# matrix against single calls to the numeratir functions\n",
    "\n",
    "sample_00 = get_numerator(0, 0, sample_time=10)\n",
    "sample_10 = get_numerator(1, 0, sample_time=10)\n",
    "sample_01 = get_numerator(0, 1, sample_time=10)\n",
    "sample_11 = get_numerator(1, 1, sample_time=10)\n",
    "\n",
    "sample_A_mat = np.array([\n",
    "    [sample_00, sample_01],\n",
    "    [sample_10, sample_11]\n",
    "])\n",
    "\n",
    "sample_time = 10\n",
    "\n",
    "_B_mat = np.vstack([B_init[:, obs_ts[sample_time]], B_init[:, obs_ts[sample_time]]]).T\n",
    "_outer_term = np.outer(beta_norm[sample_time, :], (alpha_norm[sample_time - 1, :] * bayes[sample_time - 1, :]))\n",
    "sample_xi = A_init * _B_mat * _outer_term\n",
    "\n",
    "display(sample_xi)\n",
    "display(sample_A_mat)\n"
=======
   "outputs": [],
   "source": [
    "# Now, has essentially already completed the expectation step, so now we want\n",
    "# to look at the maximization procedure, for which we need both the alpha and\n",
    "# beta values\n",
    "analyzer.alpha(obs_ts, A_init, B_init)\n",
    "analyzer.beta(obs_ts, A_init, B_init)\n",
    "\n",
    "alpha_est = analyzer.alpha_tracker\n",
    "beta_est = analyzer.beta_tracker"
>>>>>>> 86c02e09
   ]
  },
  {
   "cell_type": "code",
<<<<<<< HEAD
   "execution_count": 22,
   "metadata": {},
   "outputs": [],
   "source": [
    "# Now, we can clean this up a bit by vectorizing some of these calculations,\n",
    "# specifically, we organize all of the numerators into a matrix 'xi', we cant\n",
    "# really vectorize over time, but I think we can on a per-time-point basis\n",
    "\n",
    "def get_xi_matrix(obs, A, B, alpha_norm, beta_norm, bayes):\n",
    "    xi = np.zeros((2, 2, len(obs_ts) - 1))\n",
    "\n",
    "    for t in range(1, len(obs_ts)):\n",
    "        xi[:, :, t - 1] = (\n",
    "            A\n",
    "            * np.vstack([B[:, obs[t]], B[:, obs[t]]]).T\n",
    "            * np.outer(\n",
    "                beta_norm[t, :], (alpha_norm[t - 1, :] * bayes[t - 1, :])\n",
    "            )\n",
    "        )\n",
    "\n",
    "    return xi\n",
    "\n",
    "# The denominator for each element is just a column-wize normalization without\n",
    "# the bayes factor, so the calcualtion is very similar\n",
    "def get_denom_matrix(obs, A, B, alpha_norm, beta_norm):\n",
    "    xi_denom = np.zeros((1, 2, len(obs_ts) - 1))\n",
    "\n",
    "    for t in range(1, len(obs_ts)):\n",
    "        xi_denom[:, :, t-1] = np.sum(\n",
    "            A\n",
    "            * np.vstack([B[:, obs[t]], B[:, obs[t]]]).T\n",
    "            * np.outer(\n",
    "                beta_norm[t, :], alpha_norm[t - 1, :]\n",
    "            )\n",
    "        , axis=0)\n",
    "\n",
    "    # And then we sum over the columns\n",
    "    xi_denom = np.vstack([xi_denom, xi_denom])\n",
    "\n",
    "    return xi_denom\n",
    "\n",
    "xi_num = get_xi_matrix(obs_ts, A_init, B_init, alpha_norm, beta_norm, bayes)\n",
    "xi_denom = get_denom_matrix(obs_ts, A_init, B_init, alpha_norm, beta_norm)"
   ]
  },
  {
   "cell_type": "code",
   "execution_count": 23,
   "metadata": {},
   "outputs": [
    {
     "data": {
      "text/plain": [
       "((2, 2, 199), (2, 2, 199))"
      ]
     },
     "execution_count": 23,
     "metadata": {},
     "output_type": "execute_result"
    }
   ],
   "source": [
    "xi_num.shape, xi_denom.shape"
   ]
  },
  {
   "cell_type": "code",
   "execution_count": 25,
   "metadata": {},
   "outputs": [
    {
     "data": {
      "text/plain": [
       "array([[5.19081019e-01, 1.91065595e-05],\n",
       "       [2.43698698e-03, 6.66355298e-07]])"
      ]
     },
     "execution_count": 25,
     "metadata": {},
     "output_type": "execute_result"
    }
   ],
   "source": [
    "# There will be a 1-index shift here, because t=1 corresponds to index 0 (because we have t and t-1 in each loop)\n",
    "test_idx = 15\n",
    "\n",
    "xi_num[:, :, test_idx - 1]\n"
   ]
  },
  {
   "cell_type": "code",
   "execution_count": 26,
   "metadata": {},
   "outputs": [
    {
     "data": {
      "text/plain": [
       "array([[5.19081019e-01, 1.91065595e-05],\n",
       "       [2.43698698e-03, 6.66355298e-07]])"
      ]
     },
     "execution_count": 26,
     "metadata": {},
     "output_type": "execute_result"
    }
   ],
   "source": [
    "A_audit_00 = get_numerator(0, 0, test_idx)\n",
    "A_audit_10 = get_numerator(1, 0, test_idx)\n",
    "A_audit_01 = get_numerator(0, 1, test_idx)\n",
    "A_audit_11 = get_numerator(1, 1, test_idx)\n",
    "\n",
    "A_audit = np.array([\n",
    "    [A_audit_00, A_audit_01],\n",
    "    [A_audit_10, A_audit_11]\n",
    "])\n",
    "A_audit"
   ]
  },
  {
   "cell_type": "code",
   "execution_count": 28,
   "metadata": {},
   "outputs": [
    {
     "data": {
      "text/plain": [
       "array([[ True,  True],\n",
       "       [ True,  True]])"
      ]
     },
     "execution_count": 28,
     "metadata": {},
     "output_type": "execute_result"
    }
   ],
   "source": [
    "np.isclose(A_audit, xi_num[:, :, test_idx - 1])"
   ]
  },
  {
   "cell_type": "code",
   "execution_count": 32,
   "metadata": {},
   "outputs": [
    {
     "data": {
      "text/plain": [
       "array([[0.52474129, 0.00321898],\n",
       "       [0.52474129, 0.00321898]])"
      ]
     },
     "execution_count": 32,
     "metadata": {},
     "output_type": "execute_result"
    }
   ],
   "source": [
    "# And then also for the denominators\n",
    "xi_denom[:, :, test_idx - 1]"
   ]
  },
  {
   "cell_type": "code",
   "execution_count": 33,
   "metadata": {},
   "outputs": [
    {
     "data": {
      "text/plain": [
       "array([[0.52474129, 0.00321898],\n",
       "       [0.52474129, 0.00321898]])"
      ]
     },
     "execution_count": 33,
     "metadata": {},
     "output_type": "execute_result"
    }
   ],
   "source": [
    "denom_audit_0 = get_denom(0, test_idx)\n",
    "denom_audit_1 = get_denom(1, test_idx)\n",
    "\n",
    "denom_audit = np.array([\n",
    "    [denom_audit_0, denom_audit_1],\n",
    "    [denom_audit_0, denom_audit_1]\n",
    "])\n",
    "denom_audit"
   ]
  },
  {
   "cell_type": "code",
   "execution_count": 34,
   "metadata": {},
   "outputs": [
    {
     "data": {
      "text/plain": [
       "array([[ True,  True],\n",
       "       [ True,  True]])"
      ]
     },
     "execution_count": 34,
     "metadata": {},
     "output_type": "execute_result"
    }
   ],
   "source": [
    "np.isclose(denom_audit, xi_denom[:, :, test_idx - 1])"
=======
   "execution_count": 20,
   "metadata": {},
   "outputs": [],
   "source": [
    "# Now, we have all of the ingredients for the calculation of the joint\n",
    "# probability term required to updte A.\n",
    "\n",
    "# Given then that alpha and beta terms are reported at t and t+1, we can only generate a value for t=0 -- T-1\n",
    "\n",
    "# Consider first the A_ii term, which will be given at t=1 as\n",
    "\n",
    "numer_00 = [ beta_est[i+1, 0] * alpha_est[i, 0] * A_init[0, 0] * B_init[obs_ts[i+1], 0] for i in range(alpha_est.shape[0] - 1) ]\n",
    "numer_01 = [ beta_est[i+1, 1] * alpha_est[i, 0] * A_init[0, 1] * B_init[obs_ts[i+1], 1] for i in range(alpha_est.shape[0] - 1) ]\n",
    "# denom_00 = (beta_est[1, 0] * A_init[0, 0] + beta_est[1, 1] * A_init[0, 1]) * alpha_est[0, 0]\n",
    "denom_00 = [ alpha_est[i, 0] * beta_est[i, 0] for i in range(alpha_est.shape[0] - 1) ]\n",
    "denom_01 = [ alpha_est[i, 0] * beta_est[i, 0] for i in range(alpha_est.shape[0] - 1) ]\n",
    "# joint_prob_00 = (numer_00 / denom_00) * bayes_est[0, 0]\n",
    "# joint_prob_00\n",
    "A_new_00 = np.sum(numer_00) / np.sum(denom_00)\n",
    "A_new_01 = np.sum(numer_01) / np.sum(denom_01)"
>>>>>>> 86c02e09
   ]
  },
  {
   "cell_type": "code",
<<<<<<< HEAD
   "execution_count": 35,
=======
   "execution_count": 21,
>>>>>>> 86c02e09
   "metadata": {},
   "outputs": [
    {
     "data": {
      "text/plain": [
<<<<<<< HEAD
       "(2, 2, 199)"
      ]
     },
     "execution_count": 35,
=======
       "(0.8073982814697844, 0.10593379437058212)"
      ]
     },
     "execution_count": 21,
>>>>>>> 86c02e09
     "metadata": {},
     "output_type": "execute_result"
    }
   ],
   "source": [
<<<<<<< HEAD
    "# Okay, so it looks like the vectorized form is working, so now we should be\n",
    "# able to do an element-wise division of these matrices, to get the series of\n",
    "# numerical values for each matrix entry\n",
    "ratio = np.divide(xi_num, xi_denom)\n",
    "ratio.shape"
=======
    "A_new_00, A_new_01"
>>>>>>> 86c02e09
   ]
  },
  {
   "cell_type": "code",
<<<<<<< HEAD
   "execution_count": 37,
=======
   "execution_count": 13,
>>>>>>> 86c02e09
   "metadata": {},
   "outputs": [
    {
     "data": {
      "text/plain": [
<<<<<<< HEAD
       "array([[0.00993207, 0.01017128],\n",
       "       [0.00993207, 0.01017128]])"
      ]
     },
     "execution_count": 37,
=======
       "array([[0.9, 0.1],\n",
       "       [0.1, 0.9]])"
      ]
     },
     "execution_count": 13,
>>>>>>> 86c02e09
     "metadata": {},
     "output_type": "execute_result"
    }
   ],
   "source": [
<<<<<<< HEAD
    "# And then we just need to get the bayes matrix that we end up multiplying this\n",
    "# all by\n",
    "bayes_matrix = np.repeat((1 / bayes[:-1, :].sum(axis=0)).reshape(1, 2), 2, axis=0)\n",
    "bayes_matrix"
=======
    "A_init"
>>>>>>> 86c02e09
   ]
  },
  {
   "cell_type": "code",
<<<<<<< HEAD
   "execution_count": 41,
=======
   "execution_count": 15,
>>>>>>> 86c02e09
   "metadata": {},
   "outputs": [
    {
     "data": {
      "text/plain": [
<<<<<<< HEAD
       "array([[0.67850779, 0.35696576],\n",
       "       [0.32149221, 0.64303424]])"
      ]
     },
     "execution_count": 41,
=======
       "0.004187039035102565"
      ]
     },
     "execution_count": 15,
>>>>>>> 86c02e09
     "metadata": {},
     "output_type": "execute_result"
    }
   ],
   "source": [
<<<<<<< HEAD
    "# So, we should now be able to calcualte the whole updated matrix by performing\n",
    "# operations on the xi values\n",
    "\n",
    "A_new_xi = np.sum(ratio, axis=2) * (bayes_matrix)\n",
    "A_new_xi"
   ]
  },
  {
   "cell_type": "code",
   "execution_count": 39,
   "metadata": {},
   "outputs": [
    {
     "data": {
      "text/plain": [
       "array([1., 1.])"
      ]
     },
     "execution_count": 39,
     "metadata": {},
     "output_type": "execute_result"
    }
   ],
   "source": [
    "A_new.sum(axis=0)"
   ]
  },
  {
   "cell_type": "code",
   "execution_count": 42,
   "metadata": {},
   "outputs": [
    {
     "data": {
      "text/plain": [
       "array([[ True,  True],\n",
       "       [ True,  True]])"
      ]
     },
     "execution_count": 42,
     "metadata": {},
     "output_type": "execute_result"
    }
   ],
   "source": [
    "# So, everything looks to be working, and we can check this against the\n",
    "# explicit first pass update we have from the earler part\n",
    "\n",
    "np.isclose(A_new, A_new_xi)"
   ]
  },
  {
   "cell_type": "code",
   "execution_count": 43,
   "metadata": {},
   "outputs": [],
   "source": [
    "# So this looks like it is working, so we can patch this all tegether for a\n",
    "# messy little algo to perform the updates to the A matrix\n",
    "\n",
    "def update_A_matrix(obs_ts, analyzer: infer.MarkovInfer, A_current, B_current):\n",
    "    analyzer.alpha(obs_ts, A_current, B_current, norm=True)\n",
    "    analyzer.beta(obs_ts, A_current, B_current, norm=True)\n",
    "    analyzer.bayesian_smooth(obs_ts, A_current, B_current)\n",
    "\n",
    "    xi_num = get_xi_matrix(\n",
    "        obs_ts, A_current, B_current,\n",
    "        analyzer.alpha_tracker,\n",
    "        analyzer.beta_tracker,\n",
    "        analyzer.bayes_smooth\n",
    "    )\n",
    "    xi_denom = get_denom_matrix(\n",
    "        obs_ts,\n",
    "        A_current,\n",
    "        B_current,\n",
    "        analyzer.alpha_tracker,\n",
    "        analyzer.beta_tracker\n",
    "    )\n",
    "\n",
    "    ratio = xi_num / xi_denom\n",
    "\n",
    "    bayes_matrix = np.repeat(\n",
    "        (1 / analyzer.bayes_smooth[:-1, :].sum(axis=0)).reshape(1, 2), 2,\n",
    "        axis=0\n",
    "    )\n",
    "\n",
    "    new_A_matrix = np.sum(ratio, axis=2) * bayes_matrix\n",
    "    return new_A_matrix"
   ]
  },
  {
   "cell_type": "code",
   "execution_count": 44,
   "metadata": {},
   "outputs": [
    {
     "data": {
      "text/plain": [
       "array([[0.67850779, 0.35696576],\n",
       "       [0.32149221, 0.64303424]])"
      ]
     },
     "execution_count": 44,
     "metadata": {},
     "output_type": "execute_result"
    }
   ],
   "source": [
    "# And as a test to be sure this gets the same result\n",
    "\n",
    "update_A_matrix(obs_ts, analyzer, A_init, B_init)\n"
   ]
  },
  {
   "cell_type": "code",
   "execution_count": 45,
   "metadata": {},
   "outputs": [
    {
     "data": {
      "text/plain": [
       "array([[0.67850779, 0.35696576],\n",
       "       [0.32149221, 0.64303424]])"
      ]
     },
     "execution_count": 45,
     "metadata": {},
     "output_type": "execute_result"
    }
   ],
   "source": [
    "A_new"
   ]
  },
  {
   "attachments": {},
   "cell_type": "markdown",
   "metadata": {},
   "source": [
    "Now, with this working, we can move to how we would update the B matrix. So far we have effectively written out an implementation of the update equations for the transition matrix $\\boldsymbol{A}$, but not yet for $\\boldsymbol{B}$. For this, the actual update equation is relatively simple, we effectively want to calcualte terms like $p(y_{k, t}| x_{i, t})$. Probabilistically, we can write down an estimate for that value as\n",
    "\n",
    "$$ \\hat{B}_{ij} = \\hat{p}(y_{i, t} | x_{j, t}) = \\frac{\\sum_t \\delta_{y_t, i} p(x_{j, t} | Y^T ) }{\\sum_t p(x_{j, t} | Y^T ) }$$\n",
    "\n",
    "which is effectively the probability weighted number of observations of state $i$, relative to the probability of being in that state. So here, we just need the Bayesian estiamte, and to figure out how to programatically include the Kroneker-delta function"
   ]
  },
  {
   "cell_type": "code",
   "execution_count": 88,
   "metadata": {},
   "outputs": [
    {
     "data": {
      "text/plain": [
       "((2, 2, 200), (2, 2, 200))"
      ]
     },
     "execution_count": 88,
     "metadata": {},
     "output_type": "execute_result"
    }
   ],
   "source": [
    "def _get_B_numer(i, j, obs, sample_time, bayes):\n",
    "    if obs != i:\n",
    "        return 0\n",
    "    \n",
    "    return bayes[sample_time, j]\n",
    "\n",
    "sample_time = 15\n",
    "\n",
    "# this is simple enough that we can probably just directly vectorize it\n",
    "gamma_mat = np.zeros((2, 2, len(obs_ts)))\n",
    "gamma_mat_denom = np.zeros_like(gamma_mat)\n",
    "\n",
    "for t, obs in enumerate(obs_ts):\n",
    "    gamma_mat[0, 0, t] = _get_B_numer(0, 0, obs, t, bayes)\n",
    "    gamma_mat[1, 0, t] = _get_B_numer(1, 0, obs, t, bayes)\n",
    "    gamma_mat[0, 1, t] = _get_B_numer(0, 1, obs, t, bayes)\n",
    "    gamma_mat[1, 1, t] = _get_B_numer(1, 1, obs, t, bayes)\n",
    "\n",
    "    gamma_mat_denom[0, 0, t] = bayes[t, 0]\n",
    "    gamma_mat_denom[1, 0, t] = bayes[t, 0]\n",
    "    gamma_mat_denom[0, 1, t] = bayes[t, 1]\n",
    "    gamma_mat_denom[1, 1, t] = bayes[t, 1]\n",
    "\n",
    "gamma_mat.shape, gamma_mat_denom.shape"
   ]
  },
  {
   "cell_type": "code",
   "execution_count": 89,
   "metadata": {},
   "outputs": [
    {
     "data": {
      "text/plain": [
       "array([[94.17705414,  5.82294586],\n",
       "       [ 6.62913452, 93.37086548]])"
      ]
     },
     "execution_count": 89,
     "metadata": {},
     "output_type": "execute_result"
    }
   ],
   "source": [
    "# gamma_mat.sum(axis=2).sum(axis=0)\n",
    "gamma_mat.sum(axis=2)"
   ]
  },
  {
   "cell_type": "code",
   "execution_count": 90,
   "metadata": {},
   "outputs": [
    {
     "data": {
      "text/plain": [
       "array([[100.80618865,  99.19381135],\n",
       "       [100.80618865,  99.19381135]])"
      ]
     },
     "execution_count": 90,
     "metadata": {},
     "output_type": "execute_result"
    }
   ],
   "source": [
    "gamma_mat_denom.sum(axis=2)\n",
    "# gamma_mat_denom[:, :, 10]\n",
    "# gamma_mat_denom.shape"
   ]
  },
  {
   "cell_type": "code",
   "execution_count": 91,
   "metadata": {},
   "outputs": [
    {
     "data": {
      "text/plain": [
       "array([[0.93423881, 0.05870271],\n",
       "       [0.06576119, 0.94129729]])"
      ]
     },
     "execution_count": 91,
     "metadata": {},
     "output_type": "execute_result"
    }
   ],
   "source": [
    "# And then to calcuqlate the updated B matrix:\n",
    "\n",
    "B_new_gamma = np.sum(gamma_mat, axis=2) / np.sum(gamma_mat_denom, axis=2)\n",
    "B_new_gamma"
   ]
  },
  {
   "cell_type": "code",
   "execution_count": 92,
   "metadata": {},
   "outputs": [
    {
     "data": {
      "text/plain": [
       "array([1., 1.])"
      ]
     },
     "execution_count": 92,
     "metadata": {},
     "output_type": "execute_result"
    }
   ],
   "source": [
    "B_new_gamma.sum(axis=0)"
   ]
  },
  {
   "cell_type": "code",
   "execution_count": 120,
   "metadata": {},
   "outputs": [
    {
     "data": {
      "text/plain": [
       "(2, 200)"
      ]
     },
     "execution_count": 120,
     "metadata": {},
     "output_type": "execute_result"
    }
   ],
   "source": [
    "bayes.T.shape"
   ]
  },
  {
   "cell_type": "code",
   "execution_count": 124,
   "metadata": {},
   "outputs": [
    {
     "data": {
      "text/plain": [
       "(array([[94.17705414,  5.82294586],\n",
       "        [ 6.62913452, 93.37086548]]),\n",
       " array([[100.80618865,  99.19381135],\n",
       "        [100.80618865,  99.19381135]]))"
      ]
     },
     "execution_count": 124,
     "metadata": {},
     "output_type": "execute_result"
    }
   ],
   "source": [
    "# To clean this up more and make this routine a little more simplified, we\n",
    "# can vectorize the whole think\n",
    "\n",
    "# In-between step\n",
    "def get_gamma_num(obs, t, bayes):\n",
    "    _B_num = np.zeros((2, 2))\n",
    "\n",
    "    target_row = obs\n",
    "    _B_num[target_row] = bayes[t, :]    \n",
    "    return _B_num\n",
    "\n",
    "# ind_matrix = np.zeros((2, 2, len(obs_ts)))\n",
    "# obs_ts_np = np.array(obs_ts)\n",
    "\n",
    "# Indicator matrix for each observation value\n",
    "# ind_matrix[0, :, obs_ts_np == 0] = 1\n",
    "# ind_matrix[1, :, obs_ts_np == 1] = 1\n",
    "\n",
    "# gamma_mat = (ind_matrix * np.hstack([bayes, bayes]).reshape(2, 2, 200)).reshape(ind_matrix.shape)\n",
    "gamma_mat = np.zeros((2, 2, len(obs_ts)))\n",
    "for i, obs in enumerate(obs_ts):\n",
    "    gamma_mat[:, :, i] = get_gamma_num(obs, i, bayes)\n",
    "gamma_denom = np.vstack([bayes.T, bayes.T]).reshape(gamma_mat.shape)\n",
    "\n",
    "gamma_mat.sum(axis=2), gamma_denom.sum(axis=2)"
   ]
  },
  {
   "cell_type": "code",
   "execution_count": 125,
   "metadata": {},
   "outputs": [
    {
     "data": {
      "text/plain": [
       "((2, 2, 200), (2, 2, 200))"
      ]
     },
     "execution_count": 125,
     "metadata": {},
     "output_type": "execute_result"
    }
   ],
   "source": [
    "gamma_denom.shape, gamma_mat.shape"
   ]
  },
  {
   "cell_type": "code",
   "execution_count": 126,
   "metadata": {},
   "outputs": [
    {
     "data": {
      "text/plain": [
       "array([[0.93423881, 0.05870271],\n",
       "       [0.06576119, 0.94129729]])"
      ]
     },
     "execution_count": 126,
     "metadata": {},
     "output_type": "execute_result"
    }
   ],
   "source": [
    "gamma_mat.sum(axis=2) / gamma_denom.sum(axis=2)"
   ]
  },
  {
   "cell_type": "code",
   "execution_count": 117,
   "metadata": {},
   "outputs": [
    {
     "data": {
      "text/plain": [
       "(array([0.00944351, 0.99055649]),\n",
       " array([[0.        , 0.        ],\n",
       "        [0.95337471, 0.99266607]]))"
      ]
     },
     "execution_count": 117,
     "metadata": {},
     "output_type": "execute_result"
    }
   ],
   "source": []
  },
  {
   "cell_type": "code",
   "execution_count": 127,
   "metadata": {},
   "outputs": [],
   "source": [
    "# Okay, so this now works as well. So, taking all of this tegether, we can \n",
    "# write out a rough function that will perform a single iteration of the BW\n",
    "# algorithm\n",
    "\n",
    "# We will also re-declare all necessary functions that we have built so far\n",
    "# in this notebook here.\n",
    "\n",
    "\n",
    "def _get_gamma_numer(obs, t, bayes):\n",
    "    _B_num = np.zeros((2, 2))\n",
    "\n",
    "    target_row = obs\n",
    "    _B_num[target_row] = bayes[t, :]    \n",
    "    return _B_num\n",
    "\n",
    "\n",
    "def get_xi_matrix(obs, A, B, alpha_norm, beta_norm, bayes):\n",
    "    xi = np.zeros((2, 2, len(obs_ts) - 1))\n",
    "\n",
    "    for t in range(1, len(obs_ts)):\n",
    "        xi[:, :, t - 1] = (\n",
    "            A\n",
    "            * np.vstack([B[:, obs[t]], B[:, obs[t]]]).T\n",
    "            * np.outer(\n",
    "                beta_norm[t, :], (alpha_norm[t - 1, :] * bayes[t - 1, :])\n",
    "            )\n",
    "        )\n",
    "    return xi\n",
    "\n",
    "\n",
    "def get_denom_matrix(obs, A, B, alpha_norm, beta_norm):\n",
    "    xi_denom = np.zeros((1, 2, len(obs_ts) - 1))\n",
    "\n",
    "    for t in range(1, len(obs_ts)):\n",
    "        xi_denom[:, :, t-1] = np.sum(\n",
    "            A\n",
    "            * np.vstack([B[:, obs[t]], B[:, obs[t]]]).T\n",
    "            * np.outer(\n",
    "                beta_norm[t, :], alpha_norm[t - 1, :]\n",
    "            )\n",
    "        , axis=0)\n",
    "    # And then we sum over the columns\n",
    "    xi_denom = np.vstack([xi_denom, xi_denom])\n",
    "\n",
    "    return xi_denom\n",
    "\n",
    "\n",
    "def _update_A_matrix(\n",
    "    A_current, B_current, alpha_tracker, beta_tracker, bayes_smooth\n",
    "):\n",
    "    xi_num = get_xi_matrix(\n",
    "        obs_ts, A_current, B_current, alpha_tracker, beta_tracker, bayes_smooth\n",
    "    )\n",
    "    xi_denom = get_denom_matrix(\n",
    "        obs_ts, A_current, B_current, alpha_tracker, beta_tracker\n",
    "    )\n",
    "\n",
    "    ratio = xi_num / xi_denom\n",
    "\n",
    "    bayes_matrix = np.repeat(\n",
    "        (1 / analyzer.bayes_smooth[:-1, :].sum(axis=0)).reshape(1, 2), 2,\n",
    "        axis=0\n",
    "    )\n",
    "\n",
    "    new_A_matrix = np.sum(ratio, axis=2) * bayes_matrix\n",
    "    return new_A_matrix\n",
    "\n",
    "\n",
    "def _update_B_matrix(obs_ts, bayes):\n",
    "    gamma_mat = np.zeros((2, 2, len(obs_ts)))\n",
    "    for i, obs in enumerate(obs_ts):\n",
    "        gamma_mat[:, :, i] = get_gamma_num(obs, i, bayes)\n",
    "    gamma_denom = np.vstack([bayes.T, bayes.T]).reshape(gamma_mat.shape)\n",
    "\n",
    "    return (gamma_mat.sum(axis=2) / gamma_denom.sum(axis=2))\n",
    "\n",
    "\n",
    "def baum_welch_step(A_current, B_current, obs_ts, analyzer):\n",
    "\n",
    "    analyzer.alpha(obs_ts, A_current, B_current, norm=True)\n",
    "    analyzer.beta(obs_ts, A_current, B_current, norm=True)\n",
    "    analyzer.bayesian_smooth(obs_ts, A_current, B_current)\n",
    "\n",
    "    A_hat = _update_A_matrix(\n",
    "        A_current, B_current, analyzer.alpha_tracker, analyzer.beta_tracker,\n",
    "        analyzer.bayes_smooth\n",
    "    )\n",
    "\n",
    "    B_hat = _update_B_matrix(obs_ts, analyzer.bayes_smooth)\n",
    "\n",
    "    return A_hat, B_hat\n",
    "\n"
   ]
  },
  {
   "cell_type": "code",
   "execution_count": 132,
   "metadata": {},
   "outputs": [],
   "source": [
    "# So, now we SHOULD be able to iterate through this procedure to actually\n",
    "# implement the EM algorithm\n",
    "\n",
    "A_hat = A_init\n",
    "B_hat = B_init\n",
    "\n",
    "A_tracker = [A_hat]\n",
    "B_tracker = [B_hat]\n",
    "\n",
    "for _ in range(50):\n",
    "    A_hat, B_hat = baum_welch_step(A_hat, B_hat, obs_ts, analyzer)\n",
    "    A_tracker.append(A_hat)\n",
    "    B_tracker.append(B_hat)\n"
   ]
  },
  {
   "cell_type": "code",
   "execution_count": 133,
   "metadata": {},
   "outputs": [],
   "source": [
    "A_final, B_final = A_tracker[-1], B_tracker[-1]"
   ]
  },
  {
   "cell_type": "code",
   "execution_count": 134,
   "metadata": {},
   "outputs": [
    {
     "data": {
      "text/plain": [
       "(array([1., 1.]), array([1., 1.]))"
      ]
     },
     "execution_count": 134,
     "metadata": {},
     "output_type": "execute_result"
    }
   ],
   "source": [
    "# MAtrices are staying normalized\n",
    "A_final.sum(axis=0), B_final.sum(axis=0)"
   ]
  },
  {
   "cell_type": "code",
   "execution_count": 137,
   "metadata": {},
   "outputs": [
    {
     "data": {
      "text/plain": [
       "<matplotlib.legend.Legend at 0x7fc5b8aaea90>"
      ]
     },
     "execution_count": 137,
     "metadata": {},
     "output_type": "execute_result"
    },
    {
     "data": {
      "image/png": "iVBORw0KGgoAAAANSUhEUgAAAXYAAAFMCAYAAADfv5euAAAAOXRFWHRTb2Z0d2FyZQBNYXRwbG90bGliIHZlcnNpb24zLjUuMSwgaHR0cHM6Ly9tYXRwbG90bGliLm9yZy/YYfK9AAAACXBIWXMAAAsTAAALEwEAmpwYAABCmklEQVR4nO3de3xU1b34/c/aM5ncQ0KYSRAVQSwqJkhLJUWFwilEuVdo5eivaD3lSG1PjvjY6lGqfbWP1+Mprdb6gl70sZUjemwRqA14oR5rEIpFwg9RCBGQSzKBALlNMpe9nj/mkplMwiQhQzKT79tXnL0ue89aYc93rdmZ2UtprTVCCCGShtHfDRBCCNG3JLALIUSSkcAuhBBJRgK7EEIkGQnsQgiRZCSwCyFEkrH2dwMATp1qxjR7/qnL/PwsTp5sikOLBi7p8+AgfR4cettnw1Dk5WV2WT4gArtp6l4F9uC+g430eXCQPg8O8ehzty7FbNiwgVmzZjFz5kxeeumlqPI9e/awcOFC5s2bx5133klDQ0OfN1QIIUT3xAzstbW1rFy5kjVr1rBu3TrWrl1LVVVVRJ1HHnmEsrIy1q9fz6hRo/jtb38btwYLIYQ4u5iBvaKigpKSEnJzc8nIyKC0tJTy8vKIOqZp0tzcDIDL5SItLS0+rQ2jfV68p+rj/jxCCJFoYl5jdzqd2O32UNrhcFBZWRlR5/777+eOO+7g0UcfJT09nVdeeaVHjcjPz+pRfYDGivc49MKvueRnz2LJyu7x/onMbh9c/QXp82DRWZ9N0+Tzzz+nubmZZLuzldPZdVlKSgoFBQ6GDBnS4+PGDOymaaKUCqW11hHp1tZWHnzwQV544QWKi4t5/vnnue+++1i9enW3G3HyZFOP/4DgtWSg3W5q//4RKVdd3aN9E5ndnk1dXWN/N+O8kj4PDl31ubHxNF6vj2HDRqBUcn1C22o18HrNqHytNR6PmyNHjnHmjIv09MhPwBiGOuuEOOZvqbCwkLq6ulC6rq4Oh8MRSu/bt4/U1FSKi4sBuPnmm9m+fXvsHp0jy0WjUNYUvJ/ti/tzCSH6j8vVRHZ2btIF9bNRSmGzpZKba6ep6XSP94/5m5o8eTJbt26lvr4el8vF5s2bmTJlSqh85MiR1NTUUF1dDcDbb79NUVFRjxvSUyolhdRLx+CrlsAuRDIzTR8Wy4D4ZPZ5l5Jiw+fz9ni/mL+tgoICli9fzpIlS/B4PCxatIji4mKWLl1KWVkZRUVFPPbYY9x9991orcnPz+fRRx/tVSd6Kn3sFbRu+BO61YVKSz8vzymEOP/CL/8OJr3ttxoIC2305ho7QKbzIMf+8xEy/uXfSbn8qji0bOCRa6+Dg/S5XU3NIQoLR/ZDi+Kvq2vs4Trr/zlfYx/I0sZcBoYFn1xnF0KIkIQO7EZqGpYLR+I9IIFdCNG/vF4vt966iMWLb+rvpiR2YAewjL4M35GDaHdbfzdFCDGIrVv3P5w6dYpjx47gcrn6tS0JH9ito78APh++w5/1d1OEEINUY2Mjzz//a5Yv/wGGYVBdfaBf25P4gf2SMaAUXvnYoxCin7zwwm+44IILmTHjBi666GIOHNjfr+1J+A+HqvQMjAsuksAuxCDh3lGB++/vx/U5bF++FtvEyd2qe/ToEf74x1f4r/96BoBRoy6NCOyrVj3Lrl07GTp0KCtW/CR0L61Vq56lsnIneXmR+X0h4WfsANZRl+E7VI329vyD/EIIcS5+9atfMHHiNXzxixMBGDVqNFVV/sBeXV3FsWNH+NWvfsPEidfw5z+/HpG/atXvIvL7SsLP2MF/nd39t7fxHTnovzQjhEhatomTuz2bjrdduz7i3Xe3kJmZybx5pQC0tbWGbn+wa9dHlJRcC0BJybU899zTLFx4c5f5fSUpArtl1GUAeKv3SWAXQpwXWmt++cufsWDBQr797aWh/JqaGu6883ZqampobGwgP38YAJmZWaFFiLrK7ytJEdiNrGyMguH4qvfD9P5ujRBiMNi8+S/U19dz113/TkZGRih/6NB8MjIyOXBgP9nZOTQ3+9c0bW5uIicnB6DL/L6SFNfYAayjx+I9WIX2+fq7KUKIQaC0dBavvbYxIqiD//4umze/y7XXXk9x8dVs27YVgG3btlJUNB6gy/y+kjSB3TL6MmhrxTx+pL+bIoQQAFx66RgKC4dz113fYfv2rcyePT8i/84774jI7ytJcSkG/J+MAfAe+BTLhcl5wyAhROJZtuz7XeZ35yZgvZE0M3ZjSB5Gvh3vZ/37xQAhhOhvA2LGvmHD6zQ2tt+uc+zYy5kw4Ut4PB5eey16/dRx44ooKiqmpaWFl19+KZTf5jyFuXMXk748lSvHXUVDwxneeGNj1P4TJ17DmDGXcfLkSd58szyqvKRkMpdcMora2lq2bHkrqvz666cyYsSFHD16hPfeezeqfNq0r1FQUMDBg5/xwQcVUeUzZtxAfn4+VVX72bEjerWpWbPmkJMzhL17P2bXrp0RZdnZaUybdiMZGRns3l3Jnj27o/ZfuPCbpKSksHPnh3z66SdR5YsX3wrA9u3bqK6uiiizWCx84xuLAaio+BuHDx+KKE9LS2PBgoUAvPvuFo4fPxZRnpWVzZw58wB45503cXZY1DEvbyilpTcCsGnTXzjVYUFyh8PB9OkzANi4cT1NTY1kZ6fR2NgKwPDhFzB16jQA1q17jdbW1oj9L754JJMnXwfAq6++jK/D31xGjx7DNddMAog4d4J6cu6tX/+nqPLx4ydwxRVXnvO5V1NTw6uvrosq789zD2DevK/H7dzLy8uitNR/SSL83PvylydQX38SpQzy8vIA/6dKPB5PxP6GYSE3NxeAhoYGvN7IcovFGlo/9MyZM1ELWFitKaE/Yp4+fRrTjDx3UlJSyM72l586dQqtI2faNpuNrMD6y/X19UDkrchTU1PJzMwKlJ8MtNnANP3HSUtLIyMjE9M0OX36VGi/5uZmXn75pYhzb8uWt7j99lvpStLM2AEs9gK0uw19si52ZSGESFIJvdBGxxvzm/V1ND72AGkLbiH12ml92cQBQxZgGBykz+1koY1BttBGRypvGCp3qCy8IYQY1JIrsCuFddRleKv3MwDeiAghRL9IqsAOYB0zFt14Bu/eyv5uihBC9IukC+wpXyzBGH4hrlf/P8zGvr3/ghBCJIKkC+zKmkLGLd9Bt7bieuUFuSQjhBh0ki6wA1gKR5A2eyHeT3bj3vrX/m6OEGIQkMWszwPbtdOxjr2K1g2v4qs93t/NEUIkOVnMug+0mSY7G5s53cXdHJVSpH/zdlRqKi1rfo3u8C00IYToK7KYdR/Z5/HwxKHj/OjECX584gQvnjnD+y0t1Hi9oevqRs4Q0r9xG+axz2kt79ulp4QQIkgWs+4jRampPHrpheyoPU21x8Mnbjd/D9w3JF0pCqxW7BYLjpFjGDLnG+T+/X0uunwcWWOu6OeWCyHOhctdgcsd38Ws023Xkm47t8WsgxPM1at/xa5d/yAvL58VDz5MWmoaTU1N3PP//BsHD33GqlXPM3p03678lrCBHWB0ehrZmZlMw79MVZ3PR7XHwyGPB6fPR5Xbzd9NEy4f7/8BMmuOMyzFRr7FEvoZZrFQaLWSYxgopfq3U0KcJ1prME3QZuDRnw7lB8uC+R3SmBp0ML/jsUy02dXxzYj9g/lnMm20NbRE1MU00ZdcgtlwOnRPLU0L4O1wjy3dyVbHDsesEWK6TuPzHYusqzvffva/nuBLVxVRXODAc/QwF+fn84/dlXiOfc5nhw9x5MB+Vq74MRs2l7P+5T8w/8bZKK+X//fe+/jtq2tjtqU3Ejqwh1NK4bBacVitlKSnh/LdWnPC66XGWcPRHRXUp2dyuuACDtkL+MhiJfwuDelKUWi1+n8sFoZbrRRYreQaBoYE/LjQWocFhcALPRgwAmmvzYd5pjEyyETt498OBZ8OQSO0T4cgg9ZdBpqoQBYWvLTZWb7uJPh1fI7Ifuqo9vjT7hQL7lZ35O8k+Nwdjh3cR3f8HQaCqE9rNIGnUGGPgFYKUxmYhoFWKpTWRuAxmBcoD6971nqGgaZDuovjm4YRsd2x3pe05pSpQQEoNBNBfRkU6EAeAEq1h+HwbZS/bmfbgQdN++tbK2gNpHXYIfzPHXbuAp/830r+d/sHpGdmMn/ZdwBwu9tQyqDGMZy/bd3K2Ou/Sq29kFH/VMp/r/4VXxlWEDqGz4hPXEmawN4Vm1JckJLCBSMuYoJ9Ae4dFbS98Sq6/gTaMZzW6Tdy+srx1Gqo8Xqp8XqpbG1la9iIbAMcgSBfYLFQYLUy1GIh1zDIVgqjrRXd0ozZ0gxtLnRbG9rdBm63/26T7jbwesH0+V98wZ+zLeOnVOhkQrWfuHUZNlyuTv4QHGxvMFCiCb2ag4GlYxAND1LmWYJReKCMmtGdPbAEj+MDNBqtFSaBpuEPOB1fzMGgoA1/XlUXL/qoIKBUVKDpGDjCg05XdcOPF/4cZwtmpjUFrQy0EWyXf1sbHYJX8HiBtGkof90Oz41hYCoinyfi0QilNf68UFqBSXubE5EK/BjAVd5mWjKzUB3Ku9wO9Lljvuqq/tm2leo0X+GflPz3r55m1ryb+OfbvxPKd9Ye557v/gueOidmUxP2YXaGGga2nCG4GxvJt1hCdS0qPn/mTPrAHk7ZUkmdPA3bpCl4dn9I25Zy0l/+HRlZ2VzoGI5Kz0BlZKIyMmnOHkJtdi5Oi4U6w4IzxUZ1Wjofpkeub2iYPrKam8hpaiCnsYH0Vhep7rbQj83tJtXdhtXnRaH88VoplFIYmsALPPjCV6Gg4DMUPsOCzzDwKQOfxYJPKUyXD59hxRcIIKZhhOoFg0owgPgCx2oPNJEBUHcIahEBspOf8EASlU+wnIhgk6iBpSNFZLAx8P87hm+HlxmBtOqsblh5x2MF89JSU/C4vaG8zvbp+BxG2DFUWLo77TM6HF91OF5n/TXouv09OVYwXTAsm5MnGv3tCjtvamoOUZiS0tt/urjZtOkNGk7Vc/f3745Y93Sk3U5GRiY1n1UzbMgQTFcLWRYLTa4W8obkkGnE/zMrgyqwBymLBdvV15Ay/st49+/F8/e/YTacwTxZhz5yEN3SQorHzYXAheAftdPSIT0DT1Y29fkFnM4bSmN2Lg1Z2ZxJz6QhN5+T9uG0GAZupWiLY0Cz4H8xWJTCEng0wh7DX+TdCSQRP53kBy9DhR8vWA86fyGHP2f4iznixd7Jfp0FqyE5aTQ1tJ41QMQKIt0JMh0DYkR/zvMANRhv22s1VEJd8iwtnUVp6ayo/OBi1gAHDlTx+98/z403zonLotVdGZSBPUgpRcoXriTlC1dGlWmPG+1yoVJSIDUNFTbK5nfj2KbWuLWmTWtatcanddglCP+PqXXEzMUSCEAW/MHFGvYYDOIF9mxOnGg6164nFPuQbOrc/d0KIXoufDHrvLw8Vqz4Sajs3nvLqKrax6FDB5k//yZmzZrbZ8/brcC+YcMGnnvuObxeL7fddhu33hq5JFN1dTUPP/wwZ86cwW6387Of/Sy0BFWiUik2VIqt1/sbSpGmFGlAX/4m5FM7QiSWrhazfuqpp/tvMeva2lpWrlzJmjVrWLduHWvXrqWqqn2tQq013/3ud1m6dCnr16/niiuuYPXq1X3eUCGEEN0TM7BXVFRQUlJCbm4uGRkZlJaWUl7evgjvnj17yMjIYMqUKQAsW7YsakYvhBDi/Il5KcbpdGK320Nph8NBZWX7IhaHDx9m2LBhPPDAA+zdu5fRo0fzox/9qEeNONvafbHY7dm93jdRSZ8HB+mzn9NpYLUm7N1PYorVN8MwenwuxAzspmlGXNfVgT/4BXm9XrZv384f/vAHioqK+PnPf87jjz/O448/3u1G9NVi1oOB9HlwkD63M00zLtehB4LuXGM3TTPq93LOi1kXFhZSV1cXStfV1eFwOEJpu93OyJEjKSoqAmDOnDkRM3ohhBDnV8zAPnnyZLZu3Up9fT0ul4vNmzeHrqcDTJgwgfr6ej755BMA3nnnHcaNGxe/FgshhDirmJdiCgoKWL58OUuWLMHj8bBo0SKKi4tZunQpZWVlFBUV8eyzz7JixQpcLheFhYU8+eST56PtQgghOqH0AFgUVK6xd5/0eXCQPrerqTlEYeHIfmhR/HXnGntn/T/na+xCCCESiwR2IYToAwNpMetBfa8YIYToK8HFrJuaGnG5XKSHrQtxvsmMXQghzpEsZi2EEElGFrMWQohzsM29jQ/cH8T1OUpsJUyyTepW3a4WswZoampi+fK7OHgwetHqVauepbJyJ3l5Q1mx4iekpaX1Wftlxi6EEOfgV7/6BRMnXsMXvzgRgFGjRlNV5Q/saWlpPPnkL/jqV/8pYp/q6iqOHTvCqlW/Y+LEa/jzn1/v0zbJjF0IkVAm2SZ1ezYdb7t2fcS7724hMzOTefNKAWhra0UF1jK1Wq3k5eV1ul9JybUAlJRcy3PPPc3ChTf3WbsksAshRC9orfnlL3/GggUL+fa3l4bya2pquPPO26mpqaGwsLDTfRsbG8jPHwZAZmYWDQ0Nfdo2CexCCNELmzf/hfr6eu66698jFrMeOjSfjIxMDhzY32Vgz87OobnZv8Rlc3MTOTk5fdo2ucYuhBC9UFo6i9de2xgR1KF9Metrr72+y32Li69m27atAHFZ5Fpm7EIIEUf33lvG/v37OHz4UGjR6uAi13feeQe5uZGLXPcFCexCCBFHTz31dKf5y5Z9v/8WsxZCCJFYJLALIUSSkcAuhBBJRgK7EEIkGQnsQgiRZCSwCyFEkpHALoQQSUYCuxBCJBkJ7EIIkWQksAshRB+QxayFECLJyGLWQgiRRGQxayGESDKymLUQQpyDbS4XH7hccX2OkvR0JnXzUkpvFrM+2yLXfUFm7EIIcQ56s5h1MH/atK/FpU0yYxdCJJRJPZhNx1tvF7PuKr+vSGAXQoheOJfFrONNArsQQvTCuSxmHW8S2IUQohdKS2dRWjorKj+4mHV/6tYfTzds2MCsWbOYOXMmL730Upf1/vrXvzJ9+vQ+a5wQQiS6e+8tY/v2D3jiiUd4440NHfK3RuX3hZgz9traWlauXMkf//hHbDYbixcvZtKkSYwZE/nxnBMnTvDEE0/0aeOEECLRdbWY9VNPPd1/i1lXVFRQUlJCbm4uGRkZlJaWUl5eHlVvxYoVfP/73+/zBgohhOiZmDN2p9OJ3W4PpR0OB5WVlRF1XnzxRa688krGjx/fq0bk52f1aj8Auz271/smKunz4CB99nM6DazW5P3KTay+GYbR43MhZmA3TROlVCittY5I79u3j82bN/PCCy9QU1PToycPOnmyCdPUPd7Pbs+mrq6xV8+ZqKTPg4P0uZ1pmnG5XDEQdOdSjGmaUb8Xw1BnnRDHHAYLCwupq6sLpevq6nA4HKF0eXk5dXV1LFy4kH/913/F6XRyyy23xDqsEEKIOIk5Y588eTLPPPMM9fX1pKens3nzZn7605+GysvKyigrKwPgyJEjLFmyhDVr1sSvxXFQb9bTYDbQrJtp0S206BaadTMu7SJFpZChMkhX6f5H0kPbmUYmaToNaManT2GapzB1M1q3oWlF61ZM3YbWrYAX0Gg0YILWgAYUKAOFgX+ctfi3lQFYUVhAWfyPWOFUBs1t3kB9C0pZAEvYtv84/vodj60CZUaozJ+nUIGyYB1UME+156HC9g3P67AvKuJdnRDnquOVgsFCaxP/66pnYgb2goICli9fzpIlS/B4PCxatIji4mKWLl1KWVkZRUVFvWlvv9Na86n3U95se5N9vn2d1kklFQ8eTLp+q6TQpAPpgcc0NCmADU0KChsWbFhJUZZA2DNCodUS+gczAY0OBXsTHfjxP7cZGBCAtth9C4bi9m0dEXqjw3V02uiwj9HFPkaXx1eBnrZvBVNKWcIGg7ABQ3UYHALlZ1qteL26fVCJ2KeTQSfsWJH7+FvgL+t8n46DVOf1wwZKZXTRrg7H6LK+0Wn9Nnc2Xp/LfzwV+ZyhNqhOjo8R+jp7srBabTQ3N5CZmTNogrvWGp/PS2PjKWy2tB7vr7Q/mvSr83mN3ad9fOT5iLfa3uKIeYQclcNU21RGWEaQjoVU3UyqPoPVdwKtj+P1HqeVelrRtKJoRdFGNm6VRatKxaWsuDBwAS3aRxte2vDi0R7acOPWbrx4e9y3ZBcektrDa2SICqUVKB393kGhMVCA7mLg0aFrjcGBKjy/vVyHleuIul0Pht0b+M42+HW2b2eDak8H1vbfjxH2X1eDanAgiB5QgwNa1CAcUb/DO0LVsX7H44eVdxjkMjPTaGn2hA2k/nLTtNLcmI/Pl0LH2avqkG4/u86W7m7e2ev0xRhjGAam2fnE0TAspKdnkZU1JGpAi3WNfdB889TUJu+73+fttrc4qeuxqxwWWospVmko3x687rcxdT0APsCHFatRSErKaNKNyViN4VgshVgNB0ql9ui5fdqHF69//q1NfPgw8T92FH6iBrdVKMTBsPwsTp5s7vK5dFf/af+jGZj9RzzqyHTwv2B+KB34z9Sd5HVxnPB9wp+34z4d2xW+jy3NgqvV3X5c3UkfOrQtmO/rZts6/71EP0NwKzFp0N4O71UUSnec93ccYKPf33Q1sEUPNPosaR05yLadZaBL7eq5oge5s9UzOh63yz50PH5nxz3b4NnhXVaHwcqfl8rIEXfReCbnHP9doyVlYDd1Cz6fE69Zi8+sxWc6edNbxbu6mRGYfAMvX9BOlNeJV2VgMezYrF8IBO8LsBoXYDGG9dlbWouyYMHiT5zjKJ9rzcZjWM69UQlkoH1CJDhIRg2EgQG0q0Gy48BxtkE1Z0gap0+39Ghg7WqA6mwgPNtgF14/1gSgs/b4enN8baINjc/00XEgTSwapb0RA6cBKK06DAhgw+BuTx1DkMAeRWuNz6zD49uP21uFx1eFzwz/2KXiKDn8L21cbQzj5pRJWC12LIYdizEMQ2V0eWwhOqNU+zuo0IAdKuyb57BnZFPXPHAGs/Ohy4876k4GyrO80+rOANfZu9KIshiDYdQ+vTi2RVkYmjoSX0vf/y4TNrD7zHoO1/yWpua9mPoMAEplkGIZQ3pKCRbLcKxGAW6VzetN/8VQsrgl64ekq4FxH2chRPcYgXfO8RpE+9NQazZ19P0AnsCB/SRtnmPYrJeTYhmDzXoZFmN41OWT/275Paf0Ke7OvFuCuhBiUEjYwG6zXsaI4U+e9drrP9z/YLtnOzek3sBo6+jz2DohhOg/yfWB1zCnzFO87HqZSyyXcEPqDf3dHCGEOG+SMrCb2uT3Lb/HxGRJ+hIsanB9ikQIMbglZWB/x/0O+337WZS+CLvFHnsHIYRIIkkX2I/7jrOxdSNXW69mUsqk/m6OEEKcd0kX2P/h+QcmJt9M/+agua+EEEKES7rAXuWt4iLLRWQbg2+RAiGEgCQL7B7t4aDvIGMsY2JXFkKIJDUgPse+YcPrNDa2fx597NjLmTDhS3g8Hl577ZWo+uPGFVFUVExLSwsvv/xSKL/WV8v+tk+Y9uWvQhE0NJzhjTc2Ru0/ceI1jBlzGSdPnuTNN6PXby0pmcwll4yitraWLVveiiq//vqpjBhxIUePHuG9996NKp827WsUFBRw8OBnfPBBRVT5jBk3kJ+fT1XVfnbs2B5VPmvWHHJyhrB378fs2rUzoiw7O41p024kIyOD3bsr2bNnd9T+Cxd+k5SUFHbu/JBPP/0kqnzx4lsB2L59G9XVVRFlFouFb3xjMQAVFX/j8OFDEeVpaWksWLAQgHff3cLx48ciyrOyspkzZx4A77zzJk6nM6I8L28opaU3ArBp0184dao+otzhcDB9+gwANm5cT1NTI9nZaTQ2tgIwfPgFTJ06DYB1616jtbU1Yv+LLx7J5MnXAfDqqy/j80XeaG306DFcc43/by/h505QT8699ev/FFU+fvwErrjiynM+92pqanj11XVR5f157gHMm/f1uJ17eXlZlJbOBwbOuRcuHude+Lndk3Nvy5a3uP32W6PqBCXVjN1p+v8hLzQu7OeWCCFE/0mq+7E/2/wsDWYD/5H9H33ZvAFloN3p8HyQPg8O0ufuO+c1TxOFT/uo9lYzxirX14UQg1vSBPbPfZ/jxi2BXQgx6CVNYK/y+f8Qc6nl0n5uiRBC9K+kCewHvAdwGA5yjL5fjUQIIRJJUgR2U5sc8B6Qz68LIQRJEtiPmcdw4ZLr60IIQZIE9ipv4Pq6Va6vCyFEUgT2A94DDFVDGWoM7e+mCCFEv0v4wK61pspXJZdhhBAiIOEDe61ZS5NuksAuhBABCR/YQ9fX5fPrQggBJENg91WRo3KwG7IEnhBCQIIHdq21//Pr1jGyWpIQQgQkdGB3eus4rU/LZRghhAiT0IF9r+tTAC6zXtbPLRFCiIEj4QN7psqkwCjo76YIIcSA0a3AvmHDBmbNmsXMmTN56aXo5cTeeust5s+fz7x587jrrrs4c+ZMnze0M3tdn3Kp5VIMldDjkxBC9KmYEbG2tpaVK1eyZs0a1q1bx9q1a6mqal+rsKmpiR//+MesXr2a9evXM3bsWJ555pm4NhrglHkKp7dObiMghBAdxAzsFRUVlJSUkJubS0ZGBqWlpZSXty/C6/F4ePjhhyko8F8OGTt2LMePH49fiwOqvdWAXF8XQoiOrLEqOJ1O7Pb2z4g7HA4qKytD6by8PGbM8K/s3drayurVq/nWt77Vo0acbe2+roxtG8X0M1O52n75oLsUY7dn93cTzjvp8+Agfe4bMQO7aZoRnxHXWnf6mfHGxka+973vcfnll/P1r3+9R43ozWLWWQzlXx3flsVvBwHp8+Agfe6+c17MurCwkLq6ulC6rq4Oh8MRUcfpdHLLLbcwduxYHnnkkR43UgghRN+JGdgnT57M1q1bqa+vx+VysXnzZqZMmRIq9/l8LFu2jBtvvJEHH3xQvgEqhBD9LOalmIKCApYvX86SJUvweDwsWrSI4uJili5dSllZGTU1NXz88cf4fD42bdoEwFVXXSUzdyGE6CdKa92zi9txcOpUc4+vsYP/j64nTzbFoUUDl/R5cJA+Dw697bNhKPLyMrssHxCBXQghRN8ZXJ8TFEKIQUACuxBCJBkJ7EIIkWQksAshRJKRwC6EEElGArsQQiQZCexCCJFkJLALIUSSkcAuhBBJRgK7EEIkGQnsQgiRZCSwCyFEkpHALoQQSUYCuxBCJBkJ7EIIkWQksAshRJKRwC6EEElGArsQQiQZCexCCJFkJLALIUSSkcAuhBBJRgK7EEIkGQnsQgiRZCSwCyFEkulWYG9qamLOnDkcOXIkqmzv3r3cdNNNlJaW8uCDD+L1evu8kUIIIbovZmDftWsX//zP/8zBgwc7Lf/BD37AQw89xKZNm9Ba88orr/R1G4UQQvRAzMD+yiuv8PDDD+NwOKLKjh49SmtrK1dffTUAN910E+Xl5X3eSCGEEN1njVXhkUce6bLM6XRit9tDabvdTm1tbd+0TAghRK/EDOxnY5omSqlQWmsdke6ukyebME3d4/3s9mzq6hp7vF8ikz4PDtLnwaG3fTYMRX5+Vtfl59KowsJC6urqQukTJ050eslGCCHE+XNOgX3EiBGkpqby4YcfAvD6668zZcqUPmmYEEKI3ulVYF+6dCm7d+8G4KmnnuKxxx7jhhtuoKWlhSVLlvRpA7uiTRPT1XJenksIIRKJ0lr3/OJ2H+vNNXbP/91Jy4vPkXLNdaSVLsDIzolT6wYWuQ45OEifB4d4XWM/pz+e9qdjo7/An+68lyEHD3DBX/7EyItHcckXS0iz2fq7aUII0a8SNrBn2FLJKhzOvqwc/oH/kziqvp5hPi8XZGaRbRhkGgYZSpEZ2M4MbGcZBulK9eoTPEIIMdAlbGC3W638x/ALcDobOGOaHDpUzWdVn3AsI4tjBRfQnJ6Jy2pFdxG8LRAK8lmGQVb4ABCWTjcMUpUiLfCTqhRKa9AmaADd/giAAkOBMkAGDyFEP0jYwB6klCLXYiF39GUUX3Ipnu1/o23jWkzncUyvj7bUVFrSMnDlD6PVMZzm9AyaU9NoSU2jyZZGc2oazbZU6m02mlNstNpSuxwMgmzuNlI8Hqw+L1av1/8Y2DZM0/+jTZTWgW2NAoJHDf7FWgXar/wdCXtUgbJAnbC01WJg+jQGOrS/QXs9A42BQikdSPvLDKUC+/jz2vMJ1A/kB9rhzwvsp1QorQikDX+eERi8DMN/ZKXAooz2PGWE6liMYH7gURkYyr+PYRgoiyXQaQMM/49SCtNlRbvb/HmqPV8I0bmED+zhlGFgK5mCrWSK/1Mz9ScwncfJc9bgcx7HrKsB0wemBh38Mf07W6xgtaJTbLjSM3ClZ9Cclk6bLY3WlBTaUmz+R2sKbVYrHsOC1zDwGgqvNRWvSsdjGJiAF4Wp/HN4M2w7+kcBOjTXD+aDaq8TCGAaMJUCpTAD+Rrlf1QKUym0kYA36wx21DRRbq9/MAwbFJXWqNpaf57ZXhasZ5jBbY2ifdsI1FG0bxua9jS05xPMD3/EP0iGbfsfCRtIA4Noh/zIATJ8YA0biMMG0mA6VE8pMjNSaWv1tA+kivbBECIGx9BgagTrGoHx0cCiDH9dwwgMpIGB2GIJDJTRA6k/rdoHUqVQiXhuDWJJFdjDKcPAMsyBZZgDrhzfo32z49SmvhDrr+im1oEBJRAvw9Im/m8Hm4DPNP3bOvBomv66polP60CZRmt/vmm255k6WFdj4s8P7uM/vkZrQvVM7R++zFA5oTrtaf+2Bv+xwvpgsRq4Pb72eh0eTRUc6Iz2OipYxz+wmii8+Ov591GhgTM4UJpKYYYGy2CdwKCpwh+N0IAa693dORkSh2MGBlLl9UQOkmbYYIqOHkSD7zzDB17dYSBFo7R/wDToOOAGBrzQYNs+WKrAttUw0KYZVq/jQBoYb7TCCL0j1RHvJi10MpAG3pWGBjWC7zwJvfNsfwfp38cSNggq1T5g+t+Fhg2ghv/REhj8DCP4LtSfVoEBMzhARgyg1viF36QN7IOVEQg0lmBGV4HHYuk8fwAayB+DixiYOqTDB6tgOjigtg+mJmbYIGua/gEwKyuVMw0toXRoANbhA2zYNuH5hKXDtgmkA23SwTSRg357ezWmVmi0f4ADtKEwsXQYZFXgHaV/IPWGbZsR7zBpHxzDBsyI/E4GUDMR3y1oUB4fhvZ0OkgqrbF53NzdeIKhQy/o86cfEIF9w4bXaWxsf+GOHXs5EyZ8CY/Hw2uvRd8GeNy4IoqKimlpaeHll1+KKh8/fgJXXHElDQ1neOONjVHlEydew5gxl3Hy5EnefDP6bpQlJZO55JJR1NbWsmXLW1Hl118/lREjLuTo0SO89967UeXTpn2NgoICDh78jA8+qIgqnzHjBvLz86mq2s+OHdujymfNmkNOzhD27v2YXbt2RpRlZ6cxbdqNZGRksHt3JXv27I7af+HCb5KSksLOnR/y6aefRJUvXnwrANu3b6O6uiqizGKx8I1vLAagouJvHD58KKI8LS2NBQsWAvDuu1s4fvxYRHlWVjZz5swD4J133sTpdEaU5+UNpbT0RgA2bfoLp07VR5Q7HA6mT58BwMaN62lqaiQ7O43GxlYAhg+/gKlTpwGwbt1rtLa2Rux/8cUjmTz5OgBeffVlfD5fRPno0WO45ppJAJ2eOz0599av/1NUeV+ce5deMgqfr5l339wcVR5x7v3tf6PKI869bT0/92ZHnHsfRZXPm/f1uJ17eXlZlJbOB6LPPa01qWlpzF2wEI3/3Dt27CjgH2AAMrKymTF7Libwv++8SV1tLWbgkqupNTm5uVw//Wv4tMl7b73J6VP1gYHX/+4xN38YE6+9HhOT9zZvormpKTCogTY1Qx0FFE+ahKk1f9tc7j/3ggMnYB9+AV+Y8EVM4P3yN/B5fREDqP2iixhVVIwJfPDGRtqANy8egfb429+Tc2/Llre4/fZbo+oEDYjALoQQZxO8/JESeAdqU4rUDjP5TMNgaOCdaK7FgrvDpY68tHQuCXyRsSozizS3O6LckZvL+IJCAI7m5dOUEvmdmOGOAq67eBQA9faC6EnFiIuYPGYsAK6CndGTiotHcc3YK/392emfsGWlpdHoiTxOX0jYb57CwH6LHi/S58FB+jw4DMi7OwohhBh4JLALIUSSkcAuhBBJRgK7EEIkGQnsQgiRZCSwCyFEkpHALoQQSUa+oCSEGPBcrmaamk7j83n7uyl9yuk0ME2z0zKLxUpWVi7p6Zk9Pm63AvuGDRt47rnn8Hq93Hbbbdx6a+RXWffs2cNDDz2Ex+Nh+PDh/Od//ic5OYNjqTohRHy5XM00Np4iN9dOSootqW7ZbLUaeL3RgV1rjcfj5vTpOoAeB/eYl2Jqa2tZuXIla9asYd26daxdu5aqqsh7PDzyyCOUlZWxfv16Ro0axW9/+9seNUIIIbrS1HSa3Fw7NltqUgX1s1FKYbOlkptrp6npdI/3jxnYKyoqKCkpITc3l4yMDEpLSykvj7x5kWmaNDc3A+ByuUhLS+txQ4QQojM+n5eUlMG5lnFKiq1Xl59iXopxOp3Y7fZQ2uFwUFlZGVHn/vvv54477uDRRx8lPT2dV16JvjPZ2Zztngex2O0D+e7p8SF9Hhykz35Op0FKSuLcZrqnrNazz68Nw+jxuRAzsJumGfH2R2sdkW5tbeXBBx/khRdeoLi4mOeff5777ruP1atXd7sRchOw7pM+Dw7S53amaXZ6HToZdHWNPZxpmlG/l3O+CVhhYSF1dXWhdF1dHQ6HI5Tet28fqampFBcXA3DzzTezfXv0fZ6FEEKcHzED++TJk9m6dSv19fW4XC42b97MlClTQuUjR46kpqaG6upqAN5++22Kiori12IhhBhgGhoauO66icyYcT0zZlxPaelUVqz4YdQ928+XmJdiCgoKWL58OUuWLMHj8bBo0SKKi4tZunQpZWVlFBUV8dhjj3H33XejtSY/P59HH330fLRdCCEGhKqqfQwZMoQ///ltAE6cOMG//MutlJf/ObTi2PnUrc+xz507l7lz50bk/frXvw5tT506lalTp/Zty4QQIkHs3/8po0ZdGkoPGzYMh6Og375QJd88FUKIc7Rv36dccsloALxeL++++w5OZ21o/d7zTQK7ECKhuHdU4P77+3F9DtuXr8U2cXK361dV7ePIkc956y3/Itc2WyqPPfYUeXlDAVi16ll27drJ0KFDWbHiJ6SlpbFq1bNUVu4kL689r6/ITcCEEOIcuN1uDh78jGef/TXl5X/l7bff5//8n9t45JEfA1BdXcWxY0f41a9+w8SJ1/DnP78eylu16nehvL4kM3YhREKxTZzco9l0vFVXH8AwDC699DIALBYLV1/9RX73u9V4vV527fqIkpJrASgpuZbnnnsaw7BE5S1ceHOftUlm7EIIcQ727/+U0aPHkJKSAvg/EfPii7/juuumYLVaaWxsIDPT/2WizMwsGhoaOs3rSzJjF0KIc7B//6dUVe1jxozrMQyDnJxcvvrV6Xz7298BIDs7h+bmJgCam5vIycnpNK8vSWAXQohzcM8993HPPfd1WV5cfDW///3z3HjjHLZt20pR0fhQ3ty580J5fUkCuxBCxNGll46hsHA4d931HfLy8lix4iekp6dTWDicO++8g9xcf15fksAuhBBxtmzZ9zvN685NwHpD/ngqhBBJRgK7EEIkGQnsQgiRZCSwCyFEkpHALoQQSUYCuxBCJBkJ7EIIkWQksAshRJKRwC6EEEmmW9883bBhA8899xxer5fbbruNW2+9NaK8urqahx9+mDNnzmC32/nZz37GkCFD4tJgIYQYaBoaGpg1azrp6ekAGIbBl788qc8X0OiumDP22tpaVq5cyZo1a1i3bh1r166lqqoqVK615rvf/S5Lly5l/fr1XHHFFaxevTqujRZCiIEkuJj1m2++x5tvvsdLL73G7t27KC//c7+0J2Zgr6iooKSkhNzcXDIyMigtLaW8vDxUvmfPHjIyMpgyZQoAy5Yti5rRCyFEMku4xaydTid2uz2UdjgcVFZWhtKHDx9m2LBhPPDAA+zdu5fRo0fzox/9qEeNyM/P6lH9cHZ7dq/3TVTS58FB+uzndBpYrQP7z4FVVfsYPfrSwE29vGzZ8jZOp5MZM0pjtj1WuWEYPT4XYgZ20zRRSoXSWuuItNfrZfv27fzhD3+gqKiIn//85zz++OM8/vjj3W7EyZNNmKbuUcPBfxLU1TX2eL9EJn0eHKTP7UzTjLgDostdgcsd38Ws023Xkm7r/vJ7+/Z9ypEjn7N5818iFrPOycnF6zWjFrP2er0sX34XBw9+xqpVzzN69Jguj22aZtTvxTDUWSfEMYfBwsJC6urqQum6ujocDkcobbfbGTlyJEVFRQDMmTMnYkYvhBDJrDeLWaelpfHkk79g2rSvxaVNMWfskydP5plnnqG+vp709HQ2b97MT3/601D5hAkTqK+v55NPPuHyyy/nnXfeYdy4cXFprBBCpNsm92g2HW+9Wcx64cKbycvLi1ubYgb2goICli9fzpIlS/B4PCxatIji4mKWLl1KWVkZRUVFPPvss6xYsQKXy0VhYSFPPvlk3BoshBADSXcWs87PHwbEZ+HqznTrc+xz585l7ty5EXm//vWvQ9vjx4/nf/7nf/q2ZUIIkQB6s5h1vMnSeEIIcQ56s5h1vElgF0KIOOpsMWuAe+8to6pqH4cOHWT+/JuYNWtujCN1nwR2IYSIs84Ws37qqadlMWshhBDdI4FdCCGSjAR2IYRIMhLYhRAiyUhgF0KIJCOBXQghkowEdiGESDIS2IUQIslIYBdCiCQj3zwVQohzlHCLWQshhDi7hFvMWgghxNkl3GLWQgghzm7fvk+55JLRgH8d6HfffQens5bp02f0S3sksAshEso29zY+cH8Q1+cosZUwyTap2/WrqvZx5MjnvPVWecRi1nl5Q2lqaup04epVq56lsnIneXlD+/xavFyKEUKIcxBrMevgwtVf/eo/hfYJLnC9atXvQgtc96Vuzdg3bNjAc889h9fr5bbbbuPWW2/ttN5f//pXfvKTn/DOO+/0aSOFECJokm1Sj2bT8RZrMWur1Rq1cHVXC1z3lZiBvba2lpUrV/LHP/4Rm83G4sWLmTRpEmPGjImod+LECZ544ok+a5gQQiSCWItZdybeC1zHvBRTUVFBSUkJubm5ZGRkUFpaSnl5eVS9FStW8P3vR68SIoQQySx8MevS0ql897v/wqhRl/LAAw93uU+8F7iOOWN3Op3Y7fZQ2uFwUFlZGVHnxRdf5Morr2T8+N4t0pqfn9Wr/QDs9uxe75uopM+Dg/TZz+k0sFoH7p8Df/jD/+CHP/yPmPWUUlgs/r5MmDCBF198nrlz57FjxweMHz+hyz4ahtHjcyFmYDdNE6VUKK21jkjv27ePzZs388ILL1BTU9OjJw86ebIJ09Q93s9uz6aurrFXz5mopM+Dg/S5nWmacVkX9Hy6994y9u+PXLja4SjkzjvvIDfXv8B1V300TTPq92IY6qwT4piBvbCwkB07doTSdXV1OByOULq8vJy6ujoWLlyIx+PB6XRyyy23sGbNmpidFUKIweCpp56Oylu27Pv9t5j15MmT2bp1K/X19bhcLjZv3syUKVNC5WVlZWzatInXX3+d1atX43A4JKgLIUQ/ihnYCwoKWL58OUuWLGHBggXMmTOH4uJili5dyu7du89HG4UQQvSA0lr3/OJ2H5Nr7N0nfR4cpM/tamoOUVg4sh9aFH/duRTTWf9jXWMfuH9qFkII0SsS2IUQIslIYBdCiCQjgV0IIZKMBHYhhEgyEtiFECLJyEIbQghxjmQxayGESDKymLUQQiQZWcxaCCGSjCxmLYQQ52Cby8UHLldcn6MkPZ1Jgevl3dHTxay7WuC6r8ilGCGEOAe9Wcw6mDdt2tfi0iaZsQshEsqkHs6m4603i1l3lteXZMYuhBDnoDeLWcebzNiFEOIchC9mbRgGOTm5fPWr0/n2t7/Tb22SwC6EEOfgnnvu45577uvvZkSQwC6EEHEWXMz68OFDocWs7723jKqqyAWu+4oEdiGEiLPOFrN+6qmn+28xa4ANGzYwa9YsZs6cyUsvvRRV/tZbbzF//nzmzZvHXXfdxZkzZ/q8oUIIIbonZmCvra1l5cqVrFmzhnXr1rF27VqqqqpC5U1NTfz4xz9m9erVrF+/nrFjx/LMM8/EtdFCCCG6FjOwV1RUUFJSQm5uLhkZGZSWllJeXh4q93g8PPzwwxQUFAAwduxYjh8/Hr8WCyGEOKuY19idTid2uz2UdjgcVFZWhtJ5eXnMmOG/H0JrayurV6/mW9/6Vo8acbbVtmOx27N7vW+ikj4PDtJnP6fTwGpN3q/cxOqbYRg9PhdiBnbTNFFKhdJa64h0UGNjI9/73ve4/PLL+frXv96jRpw82YRp6h7tA/6ToK6uscf7JTLp8+AgfW5nmhqPx4tSyRfcY/3xVGsT09RRvxfDUGedEMf8TRUWFlJXVxdK19XV4XA4Iuo4nU5uueUWxo4dyyOPPBLrkEII0W02WxqnT5/A6/Wgdc8ngIlIa43X6+H06RPYbD1fqCPmjH3y5Mk888wz1NfXk56ezubNm/npT38aKvf5fCxbtowbb7yRu+66q8cNEEKIs8nLs9PUdIb6+lpM09ffzelThmFgmp3P2A3DQnp6FllZQ3p83JiBvaCggOXLl7NkyRI8Hg+LFi2iuLiYpUuXUlZWRk1NDR9//DE+n49NmzYBcNVVV8nMXQjRJ5RSZGfnkp2d299N6XPxuuSm9AB4byPX2LtP+jw4SJ8Hh972+ZyvsQshhEgsEtiFECLJSGAXQogkI4FdCCGSjAR2IYRIMhLYhRAiyQyI+7Fv2PA6jY3tH/kZO/ZyJkz4Eh6Ph9deeyWq/rhxRRQVFdPS0sLLL0ffRnj8+AlcccWVNDSc4Y03NkaVT5x4DWPGXMbJkyd5883yqPKSkslccskoamtr2bLlrajy66+fyogRF3L06BHee+/dqPJp075GQUEBBw9+xgcfVESVz5hxA/n5+VRV7WfHju1R5bNmzSEnZwh7937Mrl07I8qys9OYNu1GMjIy2L27kj17dkftv3DhN0lJSWHnzg/59NNPosoXL74VgO3bt1FdXRVRZrFY+MY3FgNQUfE3Dh8+FFGelpbGggULAXj33S0cP34sojwrK5s5c+YB8M47b+J0OiPK8/KGUlp6IwCbNv2FU6fqI8odDgfTp/vvPbRx43qamhrJzk6jsbEVgOHDL2Dq1GkArFv3Gq2trRH7X3zxSCZPvg6AV199GZ8v8gsto0eP4ZprJgF0eu705Nxbv/5PUeV9de7V1NTw6qvrosr789wDmDfv63E79/LysigtnQ8MnHMvXDzOvfBzuyfn3pYtb3H77bdG1QkaEIFdCJF4tDYBHfrRgKlbME0LptmMabYA/m9Vaky01ri9xzDx0eo7RquvFo323w8FE1rTqHP/AxMfJz0fc8pzzF+OiUaTYrFyoC0LU5sccX+E030yUOL/f7o7lZ0tzWhMPm3dzam2M4Ey//NntmaQ3nwQE5PK1j00tDaHygCyXRm4Gv+BD82HrXtpcbUFnt//35CWLI43bMFE86HrU9yt3tC+Jpq85hz2NKzHRPORa1/gHjDBvWFocw7vn3FgApUt+zAwmJoyjTSG9/m/jXxBKcFIn8/OfzoHA07whWX6twNloTQarX2Y2sTEh4kXEx+aQFoH8rTZnhfIb0+b7ftof1rr9jJ/vhna9uELBSszol4gD42pTaw2RZvb236MUAAMpUL/N3V7+DPDApkZqhNertGasGcMPnKWx47bwf3BRIWF9o6/+chHiL55YKIw8Lfe/6gwAAMVyPM/tm+rDmUKQ3VIY2DDyr9ecBepTYU9b0+MLygNqhl7m27zv7B0+4vDf3qCFStWZcWKFYuy9PjYWvsALxof6PDgYULgOf2C94UIfzkQakcwKARDhtZefzgJBJOWRhtn3E2B0rBgEgwcoaBj+oMWZli5LyxAmKF6ZqBM62CN9pe7LzDTCgsjoUd/wCMi+PiPrzvU7SS4QHtat/9LRAYcf5ozBMJhrGAT+dgxv7PtARtsXLGrqLCf8IATHmyig4+KCD4GCqXa8xQKC4qUiAAV9qiMsLpG4BhGIHAF8wyCtfz1jYjaFgxUKL+9fkZGGm0uX2S+sgS2LChlYMGCoj3PUEaHtNW/r7IEnqn9R2HBYlg6tCfY/k7ygj3t5G62fcWenk1dU99P1JIysJ8yT1Hjq6HGrKHWrKXG539s0k3d2j94qlgDJ7kFsAAGGgONBR2ap7Q/+p0toLT/+PfyReWHH6kL3XjB95fIWU3ngaY9r+MMhvYXlopMWwyFxew4GzICdfxBpWO4CQ9Enb5gVXtORDhSlg4v7PAAEhlsVCggWAIBR7UHkFDAsfhzVSAgKWsg0LSXG8oSdkz/s9jzczh1sgWlFB0DzfkIOP1hML4bjZekCuw1vhrWtf6JPd6PQ3kZ2LCrLK5Q2Qw18rBoN1q7gVbQbUAb4A+q3tCPwj//NjCxYGLBhwVTWTAx8KHQBD9QZATm2gYowgJFh3CiQvOOsDmKgUW1v8SDMwdLYC9Le26oLCsjjdYWbyAAhc+OwgOTJTI/GDRUe6Dx/2cN5YVaofxDWvhMKzzgdgyS4WXxMhhf8EOs2biN5Arc4vxJ6MBumm24vQdo8B5gs2cb20wnKWim4uViTIahyaAVpRtAK5TKxFBZGEY2hhqOYWRhqGwMlYVS2RgqM1CWiVJZKFIH3KzIPmzwBTkhRM8kbGB3ez9ld/VKPgT+FyttKL6ksplpHUeudRSGygkE6EwMIwtFWlKuwCKEEB0lbGA/jY3fGXnUmk18wTKam9K+yQjriP5ulhBC9LuEDexNaIalXsQCNYVx1nED7pKJEEL0l4QN7KOto/mR/T653iyEEB1066Lzhg0bmDVrFjNnzuSll6K/hr13715uuukmSktLefDBB/F6vX3eUCGEEN0TM7DX1taycuVK1qxZw7p161i7di1VVZH3ePjBD37AQw89xKZNm9Ba88or0fc5EEIIcX7EDOwVFRWUlJSQm5tLRkYGpaWllJe337zo6NGjtLa2cvXVVwNw0003RZQLIYQ4v2JeY3c6ndjt9lDa4XBQWVnZZbndbqe2trZHjTjbPQ9isduze71vopI+Dw7S58EhHn2OOWM3TTPiEyda64h0rHIhhBDnV8zAXlhYSF1dXShdV1eHw+HosvzEiRMR5UIIIc6vmIF98uTJbN26lfr6elwuF5s3b2bKlCmh8hEjRpCamsqHH34IwOuvvx5RLoQQ4vzq1v3YN2zYwKpVq/B4PCxatIilS5eydOlSysrKKCoq4pNPPmHFihU0NTUxbtw4HnvsMWw22/lovxBCiA4GxEIbQggh+o7cFUsIIZKMBHYhhEgyEtiFECLJSGAXQogkI4FdCCGSjAR2IYRIMgkb2GPdSjhZNDU1MWfOHI4cOQL4b8o2d+5cZs6cycqVK/u5dX3vl7/8JbNnz2b27Nk8+eSTQPL3+Re/+AWzZs1i9uzZPP/880Dy9znoiSee4P777weSv8/f+ta3mD17NvPnz2f+/Pns2rUrfn3WCaimpkZPmzZNnzp1Sjc3N+u5c+fq/fv393ez+txHH32k58yZo8eNG6c///xz7XK59NSpU/Xhw4e1x+PRd9xxh/7rX//a383sM++//76++eabdVtbm3a73XrJkiV6w4YNSd3nbdu26cWLF2uPx6NdLpeeNm2a3rt3b1L3OaiiokJPmjRJ33fffUl/bpumqa+77jrt8XhCefHsc0LO2GPdSjhZvPLKKzz88MOhe+9UVlYycuRILrroIqxWK3Pnzk2qftvtdu6//35sNhspKSlceumlHDx4MKn7fM011/Diiy9itVo5efIkPp+PhoaGpO4zwOnTp1m5ciXLli0Dkv/crq6uBuCOO+5g3rx5/OEPf4hrnxMysHd2K+Ge3io4ETzyyCNMnDgxlE72fl922WWh+/ofPHiQv/zlLyilkrrPACkpKTz99NPMnj2br3zlK0n/7wzw0EMPsXz5cnJycoDkP7cbGhr4yle+wrPPPssLL7zAyy+/zLFjx+LW54QM7IP1VsGDpd/79+/njjvu4Ic//CEXXXTRoOhzWVkZW7du5fjx4xw8eDCp+/zqq68yfPhwvvKVr4Tykv3cnjBhAk8++STZ2dkMHTqURYsW8fTTT8etzwm5mHVhYSE7duwIpTveSjhZxbqFcjL48MMPKSsr44EHHmD27Nls3749qft84MAB3G43V1xxBenp6cycOZPy8nIsFkuoTrL1+Y033qCuro758+dz5swZWlpaOHr0aFL3eceOHXg8ntBgprVmxIgRcTu3E3LGHutWwslq/PjxfPbZZxw6dAifz8fGjRuTqt/Hjx/ne9/7Hk899RSzZ88Gkr/PR44cYcWKFbjdbtxuN2+//TaLFy9O6j4///zzbNy4kddff52ysjKmT5/Ob37zm6Tuc2NjI08++SRtbW00NTXxpz/9iXvuuSdufU7IGXtBQQHLly9nyZIloVsJFxcX93ez4i41NZXHH3+cf/u3f6OtrY2pU6dyww039Hez+sxvf/tb2traePzxx0N5ixcvTuo+T506lcrKShYsWIDFYmHmzJnMnj2boUOHJm2fO5Ps5/a0adPYtWsXCxYswDRNbrnlFiZMmBC3Pstte4UQIskk5KUYIYQQXZPALoQQSUYCuxBCJBkJ7EIIkWQksAshRJKRwC6EEElGArsQQiSZ/x+Ed2GCYC0zawAAAABJRU5ErkJggg==",
      "text/plain": [
       "<Figure size 432x396 with 2 Axes>"
      ]
     },
     "metadata": {},
     "output_type": "display_data"
    }
   ],
   "source": [
    "# And then we can also look at how parameter values change as a function of iteration\n",
    "import matplotlib.pyplot as plt\n",
    "import seaborn as sns\n",
    "sns.set(style='darkgrid', palette='hls')\n",
    "\n",
    "fig, ax = plt.subplots(2, 1, figsize=(6, 5.5), sharex=True)\n",
    "\n",
    "ax[0].plot([A[0, 0] for A in A_tracker], label=r\"$A_{00}$\")\n",
    "ax[0].plot([A[0, 1] for A in A_tracker], label=r\"$A_{01}$\")\n",
    "ax[0].plot([A[1, 0] for A in A_tracker], label=r\"$A_{10}$\")\n",
    "ax[0].plot([A[1, 1] for A in A_tracker], label=r\"$A_{11}$\")\n",
    "\n",
    "ax[1].plot([B[0, 0] for B in B_tracker], label=r\"$B_{00}$\")\n",
    "ax[1].plot([B[0, 1] for B in B_tracker], label=r\"$B_{01}$\")\n",
    "ax[1].plot([B[1, 0] for B in B_tracker], label=r\"$B_{10}$\")\n",
    "ax[1].plot([B[1, 1] for B in B_tracker], label=r\"$B_{11}$\")\n",
    "\n",
    "ax[0].axhline(hmm.A[0,0], linestyle='--', alpha=0.5, color='k')\n",
    "ax[0].axhline(hmm.A[0,1], linestyle='--', alpha=0.5, color='k')\n",
    "ax[1].axhline(hmm.B[0,0], linestyle='--', alpha=0.5, color='k')\n",
    "ax[1].axhline(hmm.B[0,1], linestyle='--', alpha=0.5, color='k')\n",
    "\n",
    "ax[0].legend(fontsize=12)\n",
    "ax[1].legend(fontsize=12)\n"
   ]
  },
  {
   "cell_type": "code",
   "execution_count": 138,
   "metadata": {},
   "outputs": [
    {
     "data": {
      "text/plain": [
       "(array([[0.62662033, 0.37850677],\n",
       "        [0.37337967, 0.62149323]]),\n",
       " array([[0.63859733, 0.36589639],\n",
       "        [0.36140267, 0.63410361]]))"
      ]
     },
     "execution_count": 138,
     "metadata": {},
     "output_type": "execute_result"
    }
   ],
   "source": [
    "A_tracker[10], A_tracker[49]"
   ]
  },
  {
   "cell_type": "code",
   "execution_count": 139,
   "metadata": {},
   "outputs": [],
   "source": [
    "# Looks like it is slowly converging, lets try to see if the convergence gets better by iterating more"
   ]
  },
  {
   "cell_type": "code",
   "execution_count": 140,
   "metadata": {},
   "outputs": [],
   "source": [
    "\n",
    "A_hat = A_init\n",
    "B_hat = B_init\n",
    "\n",
    "A_tracker = [A_hat]\n",
    "B_tracker = [B_hat]\n",
    "\n",
    "for _ in range(500):\n",
    "    A_hat, B_hat = baum_welch_step(A_hat, B_hat, obs_ts, analyzer)\n",
    "    A_tracker.append(A_hat)\n",
    "    B_tracker.append(B_hat)"
   ]
  },
  {
   "cell_type": "code",
   "execution_count": 141,
   "metadata": {},
   "outputs": [
    {
     "data": {
      "text/plain": [
       "<matplotlib.legend.Legend at 0x7fc5a9b41190>"
      ]
     },
     "execution_count": 141,
     "metadata": {},
     "output_type": "execute_result"
    },
    {
     "data": {
      "image/png": "iVBORw0KGgoAAAANSUhEUgAAAXYAAAFMCAYAAADfv5euAAAAOXRFWHRTb2Z0d2FyZQBNYXRwbG90bGliIHZlcnNpb24zLjUuMSwgaHR0cHM6Ly9tYXRwbG90bGliLm9yZy/YYfK9AAAACXBIWXMAAAsTAAALEwEAmpwYAABCMklEQVR4nO3de3xU9Z34/9c5Z+7JJBPCJMEbgrioNEF2qaSoIK4Q5apCV1a/xdZdVmu72dKHrbZS7a99eKnrt7S61h/YVr+u8vWytghqA97XLQiLPwusohARESUXyGUyyUzmcj6/P2YyZJiESUImyUzeTzud8/l8zjnz+YST93zyOZePppRSCCGEyBn6cFdACCHE4JLALoQQOUYCuxBC5BgJ7EIIkWMksAshRI6RwC6EEDnGMtwVAGhubsc0+3/VZXFxPseO+TNQo5FL2jw6SJtHh4G2Wdc1ioryei0fEYHdNNWAAnvXtqONtHl0kDaPDploc5+GYjZt2sT8+fOZN28eTz/9dEr5Bx98wNKlS1m8eDE333wzPp9v0CsqhBCib9IG9vr6etasWcP69evZsGEDzz77LLW1tUnr3HPPPVRXV7Nx40YmTJjA7373u4xVWAghxMmlDexbt26lsrISj8eDy+WiqqqKmpqapHVM06S9vR2AQCCAw+HITG27UZEIkaZjGf8cIYTINmnH2BsaGvB6vYl0SUkJu3fvTlrnjjvu4KabbuLee+/F6XTy3HPP9asSxcX5/VofwPefb/LZ+v/DxIcfQ7Na+719NvN63cNdhSEnbR4demqzaZp8/vnntLe3k2tPtmpo6L3MarVSWlpCYWFhv/ebNrCbpommaYm0UiopHQwGufPOO3niiSeoqKjg8ccf5/bbb2fdunV9rsSxY/5+n0DoPNqCCgZp/PIYmqv3s8O5xut109jYNtzVGFLS5tGhtza3tbUQiUQZO/Z0NC23rtC2WHQiETMlXylFOBzi8OEvaW0N4HQmxzhd107aIU77UyorK6OxsTGRbmxspKSkJJHet28fdrudiooKAK677jp27NiRvkWnyoh9J6loNPOfJYQYNoGAH7fbk3NB/WQ0TcNms+PxePH7W/q9fdqf1MyZM9m2bRtNTU0EAgG2bNnCrFmzEuXjx4+nrq6OAwcOAPD6669TXl7e74r0l2YxYgvRSMY/SwgxfEwzimGMiCuzh5zVaiM6gBiX9qdVWlrKqlWrWLFiBeFwmGXLllFRUcHKlSuprq6mvLyc++67j+9973sopSguLubee+8dUCP6pavHHpHALkSu6z78O5oMtN19+hpctGgRixYtSsp77LHHEsuzZ89m9uzZA6rAgHV9g0uPXQghkmTtoJVmiQd26bELIUSSrA3scvJUCDGSRCIRbrhhGcuXXzvcVRkZz4oZCM2InzyNhIe3IkIIAWzY8B80Nzfj97cRCARwOp3DVpfs7bF3DcVIj10IMcza2tp4/PHHWLXqB+i6zoEDnwxrfbI+sCs5eSqEGGZPPPFbTjvtDObOvZIzzzyLTz7ZP6z1yeKhmK6Tp9JjF2I0Ce3cSui//5zRz7B99WJs02f2ad0vvjjMH/7wHP/7fz8MwIQJ5yQF9rVrH2HXrvcZM2YMq1f/LPEsrbVrH2H37vcpKkrOHwzZ22OPj7GrqIyxCyGGz29+82umT7+Iv/7r6QBMmDCR2tpYYD9woJYvvzzMb37zW6ZPv4iXX34xKX/t2t8n5Q+WrO2xIz12IUYl2/SZfe5NZ9quXX/h7bffJC8vj8WLqwDo7AwmHn+wa9dfqKy8GIDKyot59NGHWLr0ul7zB0vWBvbEdewyxi6EGAZKKf7t337J1Vcv5VvfWpnIr6ur4+abv0ldXR1tbT6Ki8cCkJeXn5iEqLf8wZK1gf34dewS2IUQQ2/Llj/R1NTErbf+Cy6XK5E/ZkwxLlcen3yyH7e7gPb22Jym7e1+CgoKAHrNHyzZO8Yud54KIYZRVdV8XnjhpaSgDrHnu2zZ8jYXX3wpFRUXsn37NgC2b99GeflUgF7zB0vWBvbEDUpyHbsQYoQ655xJlJWN49Zb/5EdO7axYMGSpPybb74pKX+wyFCMEEJk0C23fLfX/N4m2jhVWdtjJ/FIAQnsQgjR3YjosW/a9CJtbcenxJo8+TymTfsbwuEwL7yQOn/qlCnllJdXEAA2vvUW1mZ/UvnUqdM4//wL8PlaeeWVl1K2nz79IiZNOpdjx47x6qs1KeWVlTM5++wJ1NfX8+abr6WUX3rpbE4//Qy++OIw77zzdkr5nDlXUFpaysGDn/Luu1tTyufOvZLi4mJqa/ezc2fqbFPz5y+koKCQvXs/ZNeu95PK3G4Hc+ZchcvlYs+e3XzwwZ6U7Zcu/TusVivvv/8eH3/8UUr58uU3ALBjx3YOHKhNKjMMg69/fTkAW7f+F4cOfZZU7nA4uPrqpQC8/fabHDnyZVJ5fr6bhQsXA/DGG6/ScMKkjkVFY6iqugqAzZv/RHNzU1J5SUkJl18+F4CXXtqI39+G2+2grS0IwLhxpzF79hwANmx4gWAwmLT9WWeNZ+bMSwB4/vlniJ4wVDdx4iQuumgGAM8883TKz6avx15HRwcbN/4xpXywjr26ujqef35DSvlwHnsAixdfk7Fjr6gon6qq2JBE92Pvq1+dRlPTMTRNp6ioCIhdVRIOJ9/DousGHo8HAJ/PR+SE50gZhiUxf2hra2vKBBYWizVxErOlpQXTTD52rFYrbnesvLm5GaWSe9o2m438/NicrU1NTUDydJ92u528vPx4+bF4nXVMM7Yfh8OBy5WHaZq0tDQntmtvb+eZZ55OOvbefPM1vvnNG+hN9vbYid19qkwZYxdCiO40pYZ/3u+BTGYN0PbTVVimfhXnNddnoFYjk0xyPDpIm4+rq/uMsrLxw1CjzOvLGHtP7T/lyaxHMs1qlZOnQghxghExxj5QmmHIyVOR1ZRS0PVHszITw7IqEkF1HyNO+oO2W6K3P7i755/CtqqX/OT99Lb//m0bsYQxW9tTq2OauTm3saaBJTN96+wO7FarTLSRZZRSEAmjQiEIh1DhEITDsV/caOylIpHYM4Diyz6Xhc5mf7w8Ggt43d6JRsE0UaYZC47RaOy9K6/rpUyImrGTXon8aM/rxQNuIvCeGHwTebF1FBoKhYkWK46VxNfR4sux7ZR2fHvVbbLi7stfds8nvqz1vNzbPtSJ+9BOvtzvf8uBbHiSTXp7grnjmuvo1Or7/1kjnsIY6wWrfdD3nNWBXXflEQ10DHc1cpqKRFCdAVQgAJ1BVDAQfwVj+cEABLvlhzoTATsRvEMhzEiYkKmIoAgbFiKGhYgl/upL2mLB1HVMXSeqG7F3uxNTt2BaDEzdwDSMRFlsWY/l63p8WcfUdJSuozQNU9NA01DEllX3FxpKiwVHs9tyIj/+bmpZPZqZFb4daUeNLRnuamREmdWCLQP7zerAbuTnE2lqTr+iiPU8Ax2Y/jZUhx/V0Y5qj793+FHt7Zgn5EcCHXQaBgG7k6DDkXgP2o+/wlYrnTYHYXchIbuTkM1OyGojZLXGXhYrIcNCuOu+g1NgEDspZGha4r17ngHo8feudawn5Gnx/WjEbv3Wupbj+9Hi22knvnrI17ttr/ewT0juoPa0rHXrVXcvd+fb8fs7E/kD3c+Jy72Wad1TmdXbJxUUOPD5gin5ec0Big1joH9YjFga4LQYRDNwg1JWB3Y9Lx91+IvhrsawUUpBZyem34dqa0W1+TAT7/E8f2w51NFBu91OuyuPdmce7a48OpyuWNqVT8cZXgKu/FgAtzkIWm10Wk5+eGiADbDrOjZNwx5/5WkaY+LL3fNtmoY1/rJA7L3b8olpi6ZhBcZ5C2g62jakwWe4eYvdNJqj7KqYQjeNodT8Ok0jTx/5fxlFIhFuvHE50ajJM8/8oU/bZOqIzurAbuTlYwZST7bkChXqxGxpwmxpRrU0YbY00dDpp6OuPpEfMk187gJa8wtpLSjEl18Qex9/Du15bjqcefjtDkK9BGkdyNd18nWdPE2jQNdxahqu+LvzhLSrW55d04Yk2Fr0ofkcIU7FSJrMOmsDe6dSNI4ZizvQgTJNtCz4Ru9ORSIoXzNmS3NK8DZbmlCtzYRCnbTmF8YCt7uQVnchbcVeWqafGwvgzjw6rNaUfedpGkWGQb6uUxYP2vm6jlvTEstdL+cQBWchcln3yazvueenHDjwCVOmfGXY6pO1gX1PMMj/Oes8qou9uAMdaHm9X6w/1JRpxoZDWptQzfFg3RoL4CoeyEOBDnz57kTAbnUX4isqxjd+UiztyqPDmnpaxW3oFGo6xbrOOYZBkWHg0fXEu8cwsEqgFmJIdZ/M+sknf88nn+yXwD4Qk+12LErxnxfNYmJHOwxRYFdKxU4utnbrabce72mbLc2E/H58rrzjQyPuQnyeIlpPG4/PXUirK592W2rQdsV72mPiQdvTQ9A+vaRg1N2RKER3gdBWAqHMTmbttF2M05a5yaz9fj+rVt3KwYOfsnbt40ycOGlQ65+1gd2t68xVIf40ZRq7O4NMG4R9KqViV4UkBe3mRI9btTYTavPhcziTe9oFHnyTptBa4KE1L592W+p1qS5NSwTqCYZBUTxQe7ot26SnLUTW6Wky664HrHWfzHrDhv/g5ZdfZOnS63A4HDzwwK959NGHMlKnrA3sAEuL3Pxl30GeHVvKxGiUwpNcUqdME+VvQ/laMH0tmK0t3YJ2C6q1iaDfj8/hSIxr+/IL8BUU4pt4Hq2FHnyufPx2R8q+nfGedlfQ7upddw/edgnaQgwKp21mn3vTmTbQyawtFkviSZWZkNWBPe/0M/j6I7/mN9f/E081N3PTnp3ga0ncQWj6fShfC9HWFjrC4djwiDs2POJzx1+TLoj1uF15BHoY03ZqWiJQn93D0EiRrmPPshO3QohTdyqTWWdaVgd2TdcZl5fPVW+8zKYrFrOho4OzmptoKSyi2TOG5gl/RUuBh2ZXfsoNMhqx4RyPrlNqGPxVV++623uh9LSFEL04lcmsMy2rAzuA/dIruOipdXx+7hS2Tr+YrqkFXJpGsWEwzjCY0n1YJP5eoOsYErSFEANUVTWfqqr5Kfldk1kDfPJJLf/+749z1VULMzJpdW+yPrBbp1xI4f+zhpusNhqjUcJKMcYwcMrwiBBimHWfzLqoqIjVq3+WKLvttmpqa/fx2WcHWbLkWubPXzRon9unwL5p0yYeffTR+C2zN3LDDclTMh04cIC7776b1tZWvF4vv/zlLxNTUA0FLX4VSkmaW+CFEGKo9TaZ9YMPPjR8k1nX19ezZs0a1q9fz4YNG3j22WeprT0+V6FSim9/+9usXLmSjRs3cv7557Nu3bpBr6gQQoi+SRvYt27dSmVlJR6PB5fLRVVVFTU1xyfh/eCDD3C5XMyaNQuAW265JaVHL4QQYuikHbtoaGjA6/Um0iUlJezevTuRPnToEGPHjuXHP/4xe/fuZeLEifzkJz/pVyVONndfOl6ve8DbZitp8+ggbY5paNCxZGimoZEgXdt0Xe/3sZA2sJummfSQKKVUUjoSibBjxw6eeuopysvL+dWvfsX999/P/fff3+dKDHQya5nwd3SQNo8OvbXZNM2MjEOPBH0ZYzdNM+XncsqTWZeVldHY2JhINzY2UlJyfDYTr9fL+PHjKS8vB2DhwoVJPXohhBBDK21gnzlzJtu2baOpqYlAIMCWLVsS4+kA06ZNo6mpiY8++giAN954gylTpmSuxkIIIU4q7VBMaWkpq1atYsWKFYTDYZYtW0ZFRQUrV66kurqa8vJyHnnkEVavXk0gEKCsrIwHHnhgKOouhBCiB5pSqv+D24NMxtj7Tto8Okibj6ur+4yysvHDUKPM68sYe0/tP+UxdiGEENlFArsQQgyCSCTCDTcsY/nya4e7Ktn/rBghhBgJRtJk1tJjF0KIU9R9Mmtd1zlw4JNhrY8EdiGEOEXdJ7M+88yzkuY8HQ4yFCOEyCrbQ9t5N/RuRj+j0lbJDNuMPq17ssmsTzZp9dq1j7B79/sUFR2f5HqwSI9dCCFOQU+TWdfWxgJ716TVl132t0nbdE1yvXbt75k+/SJefvnFQa2T9NiFEFllhm1Gn3vTmZZuMuveJq3ubZLrwSKBXQghBqAvk1mXlZX1uG2mJ7mWwC6EEAPQl8msewvsmZ7kWsbYhRBiAKqq5vPCCy8lBXU4Ppn1xRdf2uu2FRUXsn37NoCMTHItPXYhhMig226rZv/+fRw69Fli0uquSa5vvvkmPJ7kSa4HgwR2IYTIoAcffKjH/Ftu+e7wTWYthBAiu0hgF0KIHCOBXQghcowEdiGEyDES2IUQIsdIYBdCiBwjgV0IIXKMBHYhhMgxEtiFECLHSGAXQohBIJNZCyFEjpHJrIUQIofIZNZCCJFjZDJrIYQ4BdsDAd4NBDL6GZVOJzP6OJQykMmsTzbJ9WCQHrsQQpyCgUxm3ZU/Z84VGamT9NiFEFllRj9605k20Mmse8sfLBLYhRBiAE5lMutMk8AuhBADcCqTWWeaBHYhhBiAqqr5VFXNT8nvmsx6OPXp5OmmTZuYP38+8+bN4+mnn+51vbfeeovLL7980ConhBDZ7rbbqtmx411+8Yt7eOWVTSfkb0vJHwxpe+z19fWsWbOGP/zhD9hsNpYvX86MGTOYNCn58pyjR4/yi1/8YlArJ4QQ2a63yawffPCh4ZvMeuvWrVRWVuLxeHC5XFRVVVFTU5Oy3urVq/nud7876BUUQgjRP2l77A0NDXi93kS6pKSE3bt3J63z5JNPcsEFFzB16tQBVaK4OH9A2wF4ve4Bb5utpM2jg7Q5pqFBx2LJ3Vtu0rVN1/V+HwtpA7tpmmialkgrpZLS+/btY8uWLTzxxBPU1dX168O7HDvmxzRVv7fzet00NrYN6DOzlbR5dJA2H2eaZkaGK0aCvgzFmKaZ8nPRde2kHeK0X4NlZWU0NjYm0o2NjZSUlCTSNTU1NDY2snTpUv7pn/6JhoYGrr/++nS7FUIIkSFpe+wzZ87k4YcfpqmpCafTyZYtW/j5z3+eKK+urqa6uhqAw4cPs2LFCtavX5+5Gp8gpEK8HXqbszQ34yL7UHRi6GPR9WIMfSyGNhZDH4OmyZWdQmSrE0cKRgulTKD/7U4b7UpLS1m1ahUrVqwgHA6zbNkyKioqWLlyJdXV1ZSXlw+kvoNmQ3AD74TeAeArKMZjR6MDDYULhRuFG8jHjWEUYWhF6HoRhuaJvesedK0IQy9C0+zD2hYhRCqLxUZ7u4+8vIJRE9yVUkSjEdramrHZHP3eXlNK9X9we5Cdyhh79YEf4jJ9nEaA7ViIEu1xXQONfAzcKPKJ4iaCG0VBPPgXAIU4sOqxIK9rnti73u3LQC9CwzWsB5eMvY4O0ubjotEIzc2NRCKhYahVZum6jmn2PMau6wZOZz75+YUpMSfdGHtWj0/4o+00mA1cRpirnNezzPo1OlQHUaKYmLSZbbSqVlrN1sR7i9lCi/LxmdlCgGDS/jQUeWYrBaaPAj7FTYiCePAvSHwJ2LsF/yIMfcwJwX8MGs5R07MQItMMw8LYseOGuxoZkakv8KwO7LX+nQCcpU/Aab0UTdMo1AoT5WP1sSfdPqiCtJgtNJvNtKj4u9lCs4q9f2o200ln0jYakG/6KTTbcfMZbkIU9hD8jXiQ7xrmiQX/MYllXXP1XCkhhDhFWRvYlVJ81vxHAMoc1wyoh+zQHJQZZZQZvT+oJ6ACKQG/64vgmNnMJ2YLIZL/RNTRKDDbKTA7KOAgBT30/F044sE/tecfC/5j0LWR8WhSIUR2ydrAHo7uxxdpBKzkG9606w+UU3PiNJycZpzWY7lSig7VQbNqptlsTun9HzGb2ataUsb+rejx4N9OAQd77Pk7cKLrnqSev+EbR2fY1S349//EihAit2VtYAedqKUMIsdwDeOwhqZp5Gl55JHHGcYZPa5jKpM21ZYU9Lt/CRw0m/EpH4rkE8gOdArMDgrNjuNj/g0mBZAI/lacibH97id5da0IXXejawXoWr5c7inEKJK1v+02yyRs1hlYWrZgwzbc1TkpXdMp1Aop1At7XSeqorSq1uNBP/4XQNfQzxHVgl+lnj13YZBn+sk3/eRxgDxC5KHIR5EH8XdFHg4segG65o4Henc88LsTebqWh6a50DUXmuaULwMhslRW/+b6zXZc2vBefjhYDM1gjDaGMfqYXtcJqRC6J8wnxw4ngn6raqXNbMOnfNSpNnymL2XMH2InffPMDvII4KQBJ1EchHHGr/d3Ak5UPB1bdmDDormSgr2elHagYUfT4i/ssTzNhoajW74tMVWYECLzsjuwR9uHdRhmqNk0G15bMRZL3knX61Sd+EwfPuWjLR7sfcqHz/ThV37aVTvNqoN21U67asek92dV2FUIu4pgpw07CjsKGyZ2Iom0HbBBvAysKKyAldgBFkvbsGHD0GxomgUNK2hWNKzxvwy6lmNbad3KVFMeHZ0msbsRdMAAzUDDOJ7XLY2mdyuLpRPLGPGOgE7s667rpaPF39GO52tJ68WWc6EjIXJbdgd20z+qAntf2TU7XsOLl/QnlZVSBAnGgrzZngj2Xa+gCh5/EXtvUoFE3omXg55cBENFsSoNK3o8lMcOwljIVVhQ6CgMFAZm7NWpukJ2t/WOp3W6Qq5KLHeF49RllZR/YrnWbZ2u8N09/MfSWvxLoGtJR09Kd5WTeNe1E/dIL8uxdFO7TjSqupXE19PSb9vbZ2h9+Nwh0csXY2vQIBLp+QbDU/iwIdpmIFvZKCi8GRj8p3hmd2CPtlOoeYa7GllN0zScOHFqzrTX/ffEVGYi4AdVkE7VSYgQYRUmpELHl7u9h1TsFeb4OlEVJUKETqJEVIQIESIqErvZTIsSMsNEia0zsqn4KzW7+98B9LhMfFmjp2ZqXbvvKb8XvZX1Lf9kqYHn97ZnzYTBvQ++bzvTBuVLrf8Vt2DwL+EGCiSwJwuaQUrk+S7DStd0XLgy+pdT97vzlFKYmInAHyGC2fWfMkn574S8KNHYcziIouj2ro6nTczEFUpKKU78D0gMXyXlqeS87mWpe1HE/pe6LoDTaaUj0PMt9N3XO/FKqt7W61O+Grz9DmR7u8NCZ3Bov7hPVs9Ms2LFYz8Ls2Pw953VgT1CFEt2N0H0k6ZpGPH/7Dn8pS7Pihkdii1uGhn8Nmf1pQpRFcEil+QJIUSSEREVN216kba2499akyefx7Rpf0M4HOaFF55LWX/KlHLKyysIdgTYUbMNZUv+823q1Gmcf/4F+HytvPLKSynbT59+EZMmncuxY8d49dXU+VsrK2dy9tkTqK+v5803X0spv/TS2Zx++hl88cVh3nnn7ZTyOXOuoLS0lIMHP+Xdd7emlM+deyXFxcXU1u5n584dKeXz5y+koKCQvXs/ZNeu95PK3G4Hc+ZchcvlYs+e3XzwwZ6U7Zcu/TusVivvv/8eH3/8UUr58uU3ALBjx3YOHKhNKjMMg69/fTkAW7f+F4cOfZZU7nA4uPrqpQC8/fabHDnyZVJ5fr6bhQsXA/DGG6/S0NCQVF5UNIaqqqsA2Lz5TzQ3NyWVl5SUcPnlcwF46aWN+P1tuN0O2tpiD2wbN+40Zs+eA8CGDS8QDCY/yO2ss8Yzc+YlADz//DNEo8kn4yZOnMRFF80A4Jlnnk752fT12Ovo6GDjxj+mlA/WsVdXV8fzz29IKR/OYw9g8eJrMnbsFRXlU1W1BBg5x153mTj2uh/b/Tn23nzzNb75zRtS1umS1T32sIpiYAx3NYQQYkTJ6uex/0vrv3CF/QoWORZloFYj02gch5Q2jw7S5r475TlPR6quqx3k5KkQQiTL2sDe9bREGYoRQohkWRvYu25UkatihBAiWfYGdhUL7NJjF0KIZFkb2LuGYqTHLoQQybI2sCeGYuTkqRBCJMnewC5DMUII0aOsDewyFCOEED3L3sCu5HJHIYToSdYGdhljF0KInmVtYJehGCGE6FnWBnY5eSqEED3L3sAuQzFCCNGjrA3sMhQjhBA9y9rALkMxQgjRs+wN7PGhGEOTwC6EEN31KbBv2rSJ+fPnM2/ePJ5+OnU6sddee40lS5awePFibr31VlpbWwe9oidKDMXIGLsQQiRJG9jr6+tZs2YN69evZ8OGDTz77LPU1h6fq9Dv9/PTn/6UdevWsXHjRiZPnszDDz+c0UrD8aEYCexCCJEsbWDfunUrlZWVeDweXC4XVVVV1NQcn4Q3HA5z9913U1paCsDkyZM5cuRI5mocl5hoQ4ZihBAiSdrubkNDA16vN5EuKSlh9+7diXRRURFz58Zm9g4Gg6xbt45vfOMb/arEyebu681Fwan4fM2c4R2LrmXtqYIB8Xrdw12FISdtHh2kzYMjbWA3TRNN0xJppVRSuktbWxvf+c53OO+887jmmmv6VYmBTGadTzErS74pk9+OAtLm0UHa3HenPJl1WVkZjY2NiXRjYyMlJSVJ6zQ0NHD99dczefJk7rnnnn5XUgghxOBJG9hnzpzJtm3baGpqIhAIsGXLFmbNmpUoj0aj3HLLLVx11VXceeedPfbmhRBCDJ20QzGlpaWsWrWKFStWEA6HWbZsGRUVFaxcuZLq6mrq6ur48MMPiUajbN68GYCvfOUr0nMXQohhoiml+je4nQHNze39HmOH2EnXY8f8GajRyCVtHh2kzaPDQNus6xpFRXm9lo+IwC6EEGLwjK7rBIUQYhSQwC6EEDlGArsQQuQYCexCCJFjJLALIUSOkcAuhBA5RgK7EELkGAnsQgiRYySwCyFEjpHALoQQOUYCuxBC5BgJ7EIIkWMksAshRI6RwC6EEDlGArsQQuQYCexCCJFjJLALIUSOkcAuhBA5RgK7EELkGAnsQgiRYySwCyFEjpHALoQQOUYCuxBC5BgJ7EIIkWP6FNj9fj8LFy7k8OHDKWV79+7l2muvpaqqijvvvJNIJDLolRRCCNF3aQP7rl27+Pu//3sOHjzYY/kPfvAD7rrrLjZv3oxSiueee26w6yiEEKIf0gb25557jrvvvpuSkpKUsi+++IJgMMiFF14IwLXXXktNTc2gV1IIIUTfWdKtcM899/Ra1tDQgNfrTaS9Xi/19fWDUzMhhBADkjawn4xpmmialkgrpZLSfXXsmB/TVP3ezut109jY1u/tspm0eXSQNo8OA22zrmsUF+f3Xn4qlSorK6OxsTGRPnr0aI9DNkIIIYbOKQX2008/HbvdznvvvQfAiy++yKxZswalYkIIIQZmQIF95cqV7NmzB4AHH3yQ++67jyuvvJKOjg5WrFgxqBXsjVIKM9AxJJ8lhBDZRFNK9X9we5ANZIw99P52Ol/8v+T/6H40uyNDNRt5ZBxydJA2jw4jcox9OB125vN/5ywgWP/lcFdFCCFGlKwN7OZYL3vOq2BzIMgI+KNDCCFGjKwN7OeMGUvFx//D655i1rW04ItGh7tKQggxIpzSdezDSdN1bjxygDcOH2TzZVfyc18rZx05TGGokzxNI99iId9mp8huo8jpwuMuxOEpQrPZh7vqQgiRUVkb2AFKr7+RSx/7fzn3PzfzXxVf5YvScXxpWOiw2jD1E/4YUeD64gsK2v0UdgbwRMJ4lMKj63isVoqcLorcBTgKi9Dy8gd0o5UQQowEWR3YLWOKybupmnOAc7rlK6UIKIWvM0hzm4/mjg5aQp00R6O0GjotBR4O2+y0O5wp+3QcO0bhZ59SEAzgCYfwmFE8mo7HZqPI7qAo342r0INWUIhmZPWPTwiRo3IyMmmahkvTcDldlDldva4XUoqWcJhmfxvNHX5aOjtpjkRoNQxaCjwcsdnx9xD87W1+Co58SWFHB4XhTgrNKEUQ6/nbHRTl5eNyezCKZOhHCDH0RsR17E888TRtbcev5Zw8+TymTfsbwuEwL7yQ+hjgKVPKKS+vIC/P4He/ezKlfOrUaZx//gX4fK288spLKeXTp1/EpEnncuzYMV59NfVplJWVMzn77AnU19fz6huvEjBN2kMhOjqDtIfDnDXtr8FbwueNDXz8l/cJWG1J25ddMouCwkL4+EOad2zHGQnjMk1cgMvQqbr4Us4eN476pmb+v/370GyOpKGf+fMXUlBQyN69H7Jr1/tJ+3a7HcyZcxUul4s9e3bzwQd7Uuq/dOnfYbVaef/99/j4449SypcvvwGAHTu2c+BAbVKZYRh8/evLAdi69b84dOizpHKHw8HVVy8F4O233+TIkeTLTfPz3SxcuBiAN954lYaGhqTyoqIxVFVdBcDmzX+iubkpqbykpITLL58LwEsvbcTvb8PtdtDWFgRg3LjTmD17DgAbNrxAMBhM2v6ss8Yzc+YlADz//DNETzipPnHiJC66aAYAzzzzdMrPpq/HXkdHBxs3/jGlfLCOvWi0neef35BSfumlszn99DP44ovDvPPO2ynlc+ZcQWlpKQcPfsq7725NKZ8790qKi4uprd3Pzp07UspPduwBLF58TcaOvaKifKqqlgAj59jrLhPHXvdjuz/H3ptvvsY3v3lDyjpdcrLHPpgsmobbMHA7neCM9d4vnXBO7Jcr3807hw9jxod+2sNhOjqDTAoGUHYbB3QLx1wuGg0LQYsVFQ/eB8adib1oDB3HWvA3NeHsDOIKh3GaJk4UY4s9nFY0hsa6OgJHG7A7nGgOJ5pF/rmEEOmNiB77aHi6o6kUbaZJczhMc7uf5kAHLaEQLdEozZpGq8WCz+4gqhsp21oiYfLb/eQH2ikIhcgPh3CbJgUoCgwDt9VKvt2B2+nCme/GyHejOfPQjNR9ZaNs+nceLNLm0SFTd55KF3CI6JpGoWFQaBic7ej5EQhdPf/WaJTWjnbaOtppDQbwhcP4lKLN4aLZXcAhw0q73ZH4C6A7zTRxNh7FFTiEqzOIKxwiLxrBFY2Sp0zygDzDwGUYOK02nHY7TrsDp8OJxW5Hsztij2iw2eXKICGylAT2EUTXNPI0jTxd57RCDxR6Utbp+oaPKoXfNGmNRPAFA/iDAdo7O/GHQ7RHIrQbOh15+bTqOl9arHTYbETSXMVjCYWxtx3DEQpi7+zEHg7jiIRxRiPYTRMbChtg0zRsuo4NLb6sYdMNbLqO3TCwGgZ2iwW7YcFitWFYrWC1olmtYLHF3y2gG6Dr8gUixCCTwJ6ljG5/AWC39/glcKKQUrSbJm3RKMFwiEAwSEeoM7YciRIwowRNRVA3CDpdBF0azbrBEcMgaLEQNoweh4rS0aNRLKEIRqATIxrFEo0cfzejGFETixnFMGPvFtPEUAqLaaKjsGgaKIUOGICOhg7oxPJ0dXzZADTotm7yS9M0dE1D00BDi3+paGi6hkasDE1Dg/g68fVQaF0pTaGrWKFG7AtZQ8XLQFOxz+naB/E0XS9IfAYaaOp4fteXXMDtoM3fGSvv6S+z+MilBsf3Sbe8E9fvIdHzetqJqxFvWt/2nVTQ+xd2TyVGvYt2X6DXbU7yQSfZZmCdhqHoauhWK2psRUb2LYF9FLFpGjbDoMgwwGaDvN7H6HoTVYpQt1enUoQiEcKRMJ2RMKFIlFA0Qmc0SsiMEo6aRE1FWEWJKkXEVERQRAydiGEjikZEgwgaIU2jQ9OIaBpRTSeia5homLpOFA2lganpmFosr6ehqJwyGq+ULUi9vDhX6dEoP/yf/+H0srMHfd8S2EW/GJqGU9NI+vWzWoHM/UL2doLJVAoFROPLJsRe3ZajJyx3naJX8ZepFEoplGnGHianTEzTjK0T31YpUChQYMb3oJRCoeJlXenYyoru68U+I0HFPlklpY9v17XsctnoaA917YXulxb0dJlBSp7qbb2uPXajJVclZb8qeb3k7Xu56GEAl2Q4HFaCgVDPu+vtO3wgl36kuV6k188aZFbN4NwpF9DRPPjzSkhgF1lLj/fYDRjwn9wjlVwhMjrkWQwyMV1Q1j7dUQghRM+kxy6EGPECgXb8/hai0chwV2VQNTToiaG/ExmGhfx8D05nXr/326fAvmnTJh599FEikQg33ngjN9yQfCvrBx98wF133UU4HGbcuHH867/+KwUFBf2ujBBCnCgQaKetrRmPx4vVasupy2MtFp1IJDWwK6UIh0O0tDQC9Du4px2Kqa+vZ82aNaxfv54NGzbw7LPPUlub/IyHe+65h+rqajZu3MiECRP43e9+169KCCFEb/z+FjweL7ZRdNOcpmnYbHY8Hi9+f0u/t08b2Ldu3UplZSUejweXy0VVVRU1NckPLzJNk/b2dgACgQCOXu6sFEKI/opGI1hPeNDeaGG12gY0/JR2KKahoQGv15tIl5SUsHv37qR17rjjDm666SbuvfdenE4nzz2X+mSykznZMw/S8XrdA942W0mbRwdpc0xDg47VmhvPPeqJxXLy/rWu6/0+FtIGdtM0k/78UUolpYPBIHfeeSdPPPEEFRUVPP7449x+++2sW7euz5UYDQ8BGyzS5tFB2nycaZo9jkPngt7G2LszTTPl55LuIWBph2LKyspobGxMpBsbGykpKUmk9+3bh91up6Iidmvsddddx44dqc95FkIIMTTSBvaZM2eybds2mpqaCAQCbNmyhVmzZiXKx48fT11dHQcOHADg9ddfp7y8PHM1FkKIEcbn83HJJdOZO/dS5s69lKqq2axe/cOUyTiGStqhmNLSUlatWsWKFSsIh8MsW7aMiooKVq5cSXV1NeXl5dx3331873vfQylFcXEx995771DUXQghRoTa2n0UFhby8suvA3D06FH+4R9uoKbm5cSsT0OpT9exL1q0iEWLFiXlPfbYY4nl2bNnM3v27MGtmRBCZIn9+z9mwoRzEumxY8dSUlI6bDdUyZ2nQghxivbt+5izz54IQCQS4e2336ChoT4xh+pQk8AuhMgqoZ1bCf33nzP6GbavXoxt+sw+r19bu4/Dhz/ntddqCAaD2Gx27rvvQYqKxgCwdu0j7Nr1PmPGjGH16p/hcDhYu/YRdu9+n6Ki43mDRR4CJoQQpyAUCnHw4Kc88shj1NS8xeuv/5n/9b9u5J57fgrAgQO1fPnlYX7zm98yffpFvPzyi4m8tWt/n8gbTNJjF0JkFdv0mf3qTWfagQOfoOs655xzLgCGYXDhhX/N73+/jkgkwq5df6Gy8mIAKisv5tFHH0LXjZS8pUuvG7Q6SY9dCCFOwf79HzNx4iSsVisQuyLmySd/zyWXzMJisdDW5iMvPltZXl4+Pp+vx7zBJD12IYQ4Bfv3f0xt7T7mzr0UXdcpKPBw2WWX861v/SMAbncB7e1+ANrb/RQUFPSYN5gksAshxCn4/vdv5/vfv73X8oqKC/n3f3+cq65ayPbt2ygvn5rIW7RocSJvMElgF0KIDDrnnEmUlY3j1lv/kaKiIlav/hlOp5OysnHcfPNNeDyxvMEkgV0IITLsllu+22NeXx4CNhBy8lQIIXKMBHYhhMgxEtiFECLHSGAXQogcI4FdCCFyjAR2IYTIMRLYhRAix0hgF0KIHCOBXQghckyf7jzdtGkTjz76KJFIhBtvvJEbbrghqfzAgQPcfffdtLa24vV6+eUvf0lhYWFGKiyEECONz+dj/vzLcTqdAOi6zle/OmPQJ9Doq7Q99vr6etasWcP69evZsGEDzz77LLW1tYlypRTf/va3WblyJRs3buT8889n3bp1Ga20EEKMJF2TWb/66ju8+uo7PP30C+zZs4uampeHpT5pA/vWrVuprKzE4/HgcrmoqqqipqYmUf7BBx/gcrmYNWsWALfccktKj14IIXJZ1k1m3dDQgNfrTaRLSkrYvXt3In3o0CHGjh3Lj3/8Y/bu3cvEiRP5yU9+0q9KFBfn92v97rxe94C3zVbS5tFB2hzT0KBjsYzs04G1tfuYOPGc+EO9Irz55us0NDQwd25V2rqnK9d1vd/HQtrAbpommqYl0kqppHQkEmHHjh089dRTlJeX86tf/Yr777+f+++/v8+VOHbMj2mqflUcYgdBY2Nbv7fLZtLm0UHafJxpmklPQAyEthIIZXYya6ftYpy2vk+/t2/fxxw+/DlbtvwpaTLrggIPkYiZMpl1JBJh1apbOXjwU9aufZyJEyf1um/TNFN+LrqunbRDnPZrsKysjMbGxkS6sbGRkpKSRNrr9TJ+/HjKy8sBWLhwYVKPXgghctlAJrN2OBw88MCvmTPniozUKW2PfebMmTz88MM0NTXhdDrZsmULP//5zxPl06ZNo6mpiY8++ojzzjuPN954gylTpmSkskII4bTN7FdvOtMGMpn10qXXUVRUlLE6pQ3spaWlrFq1ihUrVhAOh1m2bBkVFRWsXLmS6upqysvLeeSRR1i9ejWBQICysjIeeOCBjFVYCCFGkr5MZl1cPBbIzMTVPenTdeyLFi1i0aJFSXmPPfZYYnnq1Kn8x3/8x+DWTAghssBAJrPONJkaTwghTsFAJrPONAnsQgiRQT1NZg1w223V1Nbu47PPDrJkybXMn78ozZ76TgK7EEJkWE+TWT/44EMymbUQQoi+kcAuhBA5RgK7EELkGAnsQgiRYySwCyFEjpHALoQQOUYCuxBC5BgJ7EIIkWMksAshRI6RO0+FEOIUZd1k1kIIIU4u6yazFkIIcXJZN5m1EEKIk9u372POPnsiEJsH+u2336ChoZ7LL587LPWRwC6EyCrbQ9t5N/RuRj+j0lbJDNuMPq9fW7uPw4c/57XXapImsy4qGoPf7+9x4uq1ax9h9+73KSoaM+hj8TIUI4QQpyDdZNZdE1dfdtnfJrbpmuB67drfJya4Hkx96rFv2rSJRx99lEgkwo033sgNN9zQ43pvvfUWP/vZz3jjjTcGtZJCCNFlhm1Gv3rTmZZuMmuLxZIycXVvE1wPlrSBvb6+njVr1vCHP/wBm83G8uXLmTFjBpMmTUpa7+jRo/ziF78YtIoJIUQ2SDeZdU8yPcF12qGYrVu3UllZicfjweVyUVVVRU1NTcp6q1ev5rvfTZ0lRAghcln3yayrqmbz7W//AxMmnMOPf3x3r9tkeoLrtD32hoYGvF5vIl1SUsLu3buT1nnyySe54IILmDp1YJO0FhfnD2g7AK/XPeBts5W0eXSQNsc0NOhYLCP3dOAPf/gjfvjDH6VdT9M0DCPWlmnTpvHkk4+zaNFidu58l6lTp/XaRl3X+30spA3spmmiaVoirZRKSu/bt48tW7bwxBNPUFdX168P73LsmB/TVP3ezut109jYNqDPzFbS5tFB2nycaZoZmRd0KN12WzX79ydPXF1SUsbNN9+ExxOb4Lq3NpqmmfJz0XXtpB3itIG9rKyMnTt3JtKNjY2UlJQk0jU1NTQ2NrJ06VLC4TANDQ1cf/31rF+/Pm1jhRBiNHjwwYdS8m655bvDN5n1zJkz2bZtG01NTQQCAbZs2cKsWbMS5dXV1WzevJkXX3yRdevWUVJSIkFdCCGGUdrAXlpayqpVq1ixYgVXX301CxcupKKigpUrV7Jnz56hqKMQQoh+0JRS/R/cHmQyxt530ubRQdp8XF3dZ5SVjR+GGmVeX4Ziemp/ujH2kXuqWQghxIBIYBdCiBwjgV0IIXKMBHYhhMgxEtiFECLHSGAXQogcIxNtCCHEKZLJrIUQIsfIZNZCCJFjZDJrIYTIMTKZtRBCnILtgQDvBgIZ/YxKp5MZ8fHyvujvZNa9TXA9WGQoRgghTsFAJrPuypsz54qM1El67EKIrDKjn73pTBvIZNY95Q0m6bELIcQpGMhk1pkmPXYhhDgF3Sez1nWdggIPl112Od/61j8OW50ksAshxCn4/vdv5/vfv324q5FEArsQQmRY12TWhw59lpjM+rbbqqmtTZ7gerBIYBdCiAzraTLrBx98aPgmswbYtGkT8+fPZ968eTz99NMp5a+99hpLlixh8eLF3HrrrbS2tg56RYUQQvRN2sBeX1/PmjVrWL9+PRs2bODZZ5+ltrY2Ue73+/npT3/KunXr2LhxI5MnT+bhhx/OaKWFEEL0Lm1g37p1K5WVlXg8HlwuF1VVVdTU1CTKw+Ewd999N6WlpQBMnjyZI0eOZK7GQgghTirtGHtDQwNerzeRLikpYffu3Yl0UVERc+fGnocQDAZZt24d3/jGN/pViZPNtp2O1+se8LbZSto8OkibYxoadCyW3L3lJl3bdF3v97GQNrCbpommaYm0Uiop3aWtrY3vfOc7nHfeeVxzzTX9qsSxY35MU/VrG4gdBI2Nbf3eLptJm0cHafNxpqkIhyNoWu4F93QnT5UyMU2V8nPRde2kHeK0P6mysjIaGxsT6cbGRkpKSpLWaWho4Prrr2fy5Mncc8896XYphBB9ZrM5aGk5SiQSRqn+dwCzkVKKSCRMS8tRbLb+T9SRtsc+c+ZMHn74YZqamnA6nWzZsoWf//znifJoNMott9zCVVddxa233trvCgghxMkUFXnx+1tpaqrHNKPDXZ1Bpes6ptlzj13XDZzOfPLzC/u937SBvbS0lFWrVrFixQrC4TDLli2joqKClStXUl1dTV1dHR9++CHRaJTNmzcD8JWvfEV67kKIQaFpGm63B7fbM9xVGXSZGnLT1Aj420bG2PtO2jw6SJtHh4G2Od0Yu9x5KoaVUiYQQREBFXtXKtItL0p7h52OcCtRokQIE1URTBUhSgSTKEpFiRJFEcXETOR1LZvx/ON5KnZSCoWKp5PzYvlAIqW6pRK5KjWv+zYk5ZCyh1j6xPLY/+sdOtGIGV/3eMlJfpI95Jxsm97LTvZ5PX1KX/RlLd2vpXTwVA9Lg/V5w82Cwd/lfwcYl4F9C9EDpaIoFUTRgamCREw/QdUef3UQVAFCKkhIBQkTIqxC8fcwYcLx9whhooSVSYQo4VjYJoJJJB5Mo0AUMIEoWvydpHyzPfUqrJzXj7vMT/bTGehPLjPb9V6qQewffFA/b/C3G0wWdP426qNYArvoq9gIWwhT+YmYbXSoJtqjzbSrFtqVjw6znQ4VoIMgAdVJkBCdKkInUTqJEkLRCYTQCAGRAfwqWNCwomFBxxp/WTQDKzoODHRNx8DAgoHe9a7F3g2sGJqBBQsuh51wp8KCBUPr2sJA1yzo6Gjo6PF96Nrxd+3EPCzH19V0dHR0TUeL53Z/19ASl/V2pbuWT5aXUnbCPvq0DRper5ujjf4eLy3OVaNyKCbfTWNg8NssgT2LKBUmFG6kPXwIn1mPzzxKm9lEm/LRpvz4VYB2FcJPmABRAiiCaASBk/VRrGg40LFjYNcc2LGSr9mwY8ehObBrDhyaE4fmxK65cODCoedh11zYNCc2zYkVK1bNmvQ+WEFpNP7C65o+qoK6GFwS2IeZUgpFB5FoEx1mA81mPS1mIy1mCy3KR6vqwK+C+InQjkmHTyPUS5C2opGHhTzNQQEOSjUHLs2FS8snT3eTpxWSpxeRp3nI0wtwaS6cmhOrZh3iVgshMkkCewYppVDKT9hswmd+SXO0Lh60m2lRbfhUB62EaEPhQyPcQ8B2oePGSr6Wh1dzMcbuwR7Jx62PoUAvpkArwW0U4tbc2DX7MLRSCDHSjIjAvmnTi7S1Hf9Te/Lk85g27W8Ih8O88MJzKetPmVJOeXkFHR0dPPNM6mOEp06dxvnnX4DP18orr7yUUj59+kVMmnQux44d49VXa1LKKytncvbZE6ivr+fNN19LKb/00tmcdtppfH54H2/9559oN5vpUK20Kz8Bs4OzZpXAWJ1Dh5qo/e96goDqFrRPm3MGzjEOogfa8f2lGRd2nJqLAj2fPK2A+fOXcEbRBI589CUf7N6T9Nk2t4PL5lyFy+Fiz57dbP/g3ZT6LV36d1itVt5//z0+/vijlPLly28AYMeO7Rw4UJtUZhgGX//6cgC2bv0vDh36LKnc4XBw9dVLAXj77Tc5cuTLpPL8fDcLFy4G4I03XqWhoSGpvKhoDFVVVwGwefOfaG5uSiovKSnh8stjzx566aWN+P1tuN0O2tpiA0rjxp3G7NlzANiw4QWCwWDS9medNZ6ZMy8B4PnnnyEaTT4jN3HiJC66aAZAj8dOf469jRv/mFI+WMdeXV0dzz+/IaX80ktnc/rpZ/DFF4d55523U8rnzLmC0tJSDh78lHff3ZpSPnfulRQXF1Nbu5+dO3eklM+fv5CCgkL27v2QXbveTylfvPgaXK7YsffBB3tSyk/l2Csqyqeqagkwco697jJx7HU/tvtz7L355mt885s3pKzTZUQE9pFGKUXUbKE9sp+j4Q/pMH10KD8dqoMOOtnf9ia6z8GX7e181lmXsn2LyqOUQqxaASVaGKeeR56Wjys+FLIgfzHjC8ZzwP0JO52pv1wTrX9FgV5Io9aQUiaEEOmMuhuUlIoSMZtjQyPmEZqj9bSYTbSo1tjQiAriI0ob9DiW7UKnABuFuotCrQCPXkSR5sVjnEaRXkqRMQYnzoyd+BqNJxKlzaODtLnvcv4GpU7VCYANG6ZqIhptxacaORqtp0kdpdlsptX00UoHPtWJDxM/YJ4QtDXAjUGh5mCclsd5WgEevRiP7mWMfhoeowyP7sGm2Ya+kUII0Q9ZHdg/6NjL/b5fEiXC2Ph9hz2dhLQChVgp0PI5R8ujUPdQpBXjMUooMk6jSCujQC9Az8HHggohRp+sDuxPHV2PjSgVhGnSCrBpRUzRiyjWx1KslzHWGMcYYxwOHHJNsBBi1MjawB4yg3wW+pyvoVjs/Huc1ksleAshBFkc2D8Pv4MJTLBdgcs2a7irI4QQI0bWDio3Ertb8kzrRcNcEyGEGFmyNrCXGGfx1by/ptQoHe6qCCHEiJK1QzETLROZ4Z066q57FUKIdPrUY9+0aRPz589n3rx5PP106m3Ye/fu5dprr6Wqqoo777yTSCQy6BUVQgjRN2kDe319PWvWrGH9+vVs2LCBZ599ltra5Gc8/OAHP+Cuu+5i8+bNKKV47rnU5xwIIYQYGmkD+9atW6msrMTj8eByuaiqqqKm5vjDi7744guCwSAXXnghANdee21SuRBCiKGVdoy9oaEBr9ebSJeUlLB79+5ey71eL/X19f2qxMmeeZCO1+se8LbZSto8OkibR4dMtDltj900zaQbf5RSSel05UIIIYZW2sBeVlZGY2NjIt3Y2EhJSUmv5UePHk0qF0IIMbTSBvaZM2eybds2mpqaCAQCbNmyhVmzjt/pefrpp2O323nvvfcAePHFF5PKhRBCDK0+PY9906ZNrF27lnA4zLJly1i5ciUrV66kurqa8vJyPvroI1avXo3f72fKlCncd9992GzyeFshhBgOI2KiDSGEEIMnax8pIIQQomcS2IUQIsdIYBdCiBwjgV0IIXKMBHYhhMgxEtiFECLHZG1gT/co4Wzm9/tZuHAhhw8fBmIPYlu0aBHz5s1jzZo1ifVy5XHJ//Zv/8aCBQtYsGABDzzwAJD7bf71r3/N/PnzWbBgAY8//jiQ+23u8otf/II77rgDyP02f+Mb32DBggUsWbKEJUuWsGvXrqFps8pCdXV1as6cOaq5uVm1t7erRYsWqf379w93tQbFX/7yF7Vw4UI1ZcoU9fnnn6tAIKBmz56tDh06pMLhsLrpppvUW2+9pZRSasGCBer9999XSin1ox/9SD399NPDWPOB+fOf/6yuu+461dnZqUKhkFqxYoXatGlTTrd5+/btavny5SocDqtAIKDmzJmj9u7dm9Nt7rJ161Y1Y8YMdfvtt+f8sW2aprrkkktUOBxO5A1Vm7Oyx57uUcLZ7LnnnuPuu+9OPG9n9+7djB8/njPPPBOLxcKiRYuoqanJmccle71e7rjjDmw2G1arlXPOOYeDBw/mdJsvuuginnzySSwWC8eOHSMajeLz+XK6zQAtLS2sWbOGW265Bcj9Y/vAgQMA3HTTTSxevJinnnpqyNqclYG9p0cJ9/dRwSPVPffcw/Tp0xPp3to6GI9LHgnOPffcxMF88OBB/vSnP6FpWk63GcBqtfLQQw+xYMECvva1r+X8vzPAXXfdxapVqygoKABy/9j2+Xx87Wtf45FHHuGJJ57gmWee4csvvxySNmdlYB9Njwrura259jPYv38/N910Ez/84Q8588wzR0Wbq6ur2bZtG0eOHOHgwYM53ebnn3+ecePG8bWvfS2Rl+vH9rRp03jggQdwu92MGTOGZcuW8dBDDw1Jm7NyMuuysjJ27tyZSJ/4KOFc0ttjk3Ppccnvvfce1dXV/PjHP2bBggXs2LEjp9v8ySefEAqFOP/883E6ncybN4+amhoMw0isk2ttfuWVV2hsbGTJkiW0trbS0dHBF198kdNt3rlzJ+FwOPFlppTi9NNPH5JjOyt77OkeJZxLpk6dyqeffspnn31GNBrlpZdeYtasWTnzuOQjR47wne98hwcffJAFCxYAud/mw4cPs3r1akKhEKFQiNdff53ly5fndJsff/xxXnrpJV588UWqq6u5/PLL+e1vf5vTbW5ra+OBBx6gs7MTv9/PH//4R77//e8PSZuzssdeWlrKqlWrWLFiReJRwhUVFcNdrYyw2+3cf//9/PM//zOdnZ3Mnj2bK6+8EoAHH3ww6XHJK1asGOba9t/vfvc7Ojs7uf/++xN5y5cvz+k2z549m927d3P11VdjGAbz5s1jwYIFjBkzJmfb3JNcP7bnzJnDrl27uPrqqzFNk+uvv55p06YNSZvlsb1CCJFjsnIoRgghRO8ksAshRI6RwC6EEDlGArsQQuQYCexCCJFjJLALIUSOkcAuhBA55v8Hl2GehAvJgZgAAAAASUVORK5CYII=",
      "text/plain": [
       "<Figure size 432x396 with 2 Axes>"
      ]
     },
     "metadata": {},
     "output_type": "display_data"
    }
   ],
   "source": [
    "\n",
    "fig, ax = plt.subplots(2, 1, figsize=(6, 5.5), sharex=True)\n",
    "\n",
    "ax[0].plot([A[0, 0] for A in A_tracker], label=r\"$A_{00}$\")\n",
    "ax[0].plot([A[0, 1] for A in A_tracker], label=r\"$A_{01}$\")\n",
    "ax[0].plot([A[1, 0] for A in A_tracker], label=r\"$A_{10}$\")\n",
    "ax[0].plot([A[1, 1] for A in A_tracker], label=r\"$A_{11}$\")\n",
    "\n",
    "ax[1].plot([B[0, 0] for B in B_tracker], label=r\"$B_{00}$\")\n",
    "ax[1].plot([B[0, 1] for B in B_tracker], label=r\"$B_{01}$\")\n",
    "ax[1].plot([B[1, 0] for B in B_tracker], label=r\"$B_{10}$\")\n",
    "ax[1].plot([B[1, 1] for B in B_tracker], label=r\"$B_{11}$\")\n",
    "\n",
    "ax[0].axhline(hmm.A[0,0], linestyle='--', alpha=0.5, color='k')\n",
    "ax[0].axhline(hmm.A[0,1], linestyle='--', alpha=0.5, color='k')\n",
    "ax[1].axhline(hmm.B[0,0], linestyle='--', alpha=0.5, color='k')\n",
    "ax[1].axhline(hmm.B[0,1], linestyle='--', alpha=0.5, color='k')\n",
    "\n",
    "ax[0].legend(fontsize=12)\n",
    "ax[1].legend(fontsize=12)"
   ]
  },
  {
   "cell_type": "code",
   "execution_count": 142,
   "metadata": {},
   "outputs": [],
   "source": [
    "# Looks like it does, here the final (although potentially not fully converged yet) values are\n",
    "\n",
    "A_final, B_final = A_tracker[-1], B_tracker[-1]"
   ]
  },
  {
   "cell_type": "code",
   "execution_count": 143,
   "metadata": {},
   "outputs": [
    {
     "data": {
      "text/plain": [
       "(array([[0.67786595, 0.32661822],\n",
       "        [0.32213405, 0.67338178]]),\n",
       " array([[0.85629326, 0.14527562],\n",
       "        [0.14370674, 0.85472438]]))"
      ]
     },
     "execution_count": 143,
     "metadata": {},
     "output_type": "execute_result"
    }
   ],
   "source": [
    "A_final, B_final"
   ]
  },
  {
   "cell_type": "code",
   "execution_count": 144,
   "metadata": {},
   "outputs": [
    {
     "data": {
      "text/plain": [
       "(array([[0.7, 0.3],\n",
       "        [0.3, 0.7]]),\n",
       " array([[0.9, 0.1],\n",
       "        [0.1, 0.9]]))"
      ]
     },
     "execution_count": 144,
     "metadata": {},
     "output_type": "execute_result"
    }
   ],
   "source": [
    "hmm.A, hmm.B"
   ]
  },
  {
   "cell_type": "code",
   "execution_count": 145,
   "metadata": {},
   "outputs": [],
   "source": [
    "# Just for fun, lets run EVEN longer\n",
    "A_hat = A_init\n",
    "B_hat = B_init\n",
    "\n",
    "A_tracker = [A_hat]\n",
    "B_tracker = [B_hat]\n",
    "\n",
    "for _ in range(5000):\n",
    "    A_hat, B_hat = baum_welch_step(A_hat, B_hat, obs_ts, analyzer)\n",
    "    A_tracker.append(A_hat)\n",
    "    B_tracker.append(B_hat)"
=======
    "# So, using this one data point, we would increase the 00 entry by ~0.1,\n",
    "# WE can also look at how the A_10 entry would update\n",
    "# NOTE for alpha terms alpha[t, state] and for A matrix: A[j, i]\n",
    "numer_10 = beta_est[1, 0] * alpha_est[0, 1] * A_init[1, 0]\n",
    "denom_10 = (beta_est[1, 0] * A_init[1, 0] + beta_est[1, 1] * A_init[1, 1]) * alpha_est[0, 1]\n",
    "joint_prob_10 = (numer_10 / denom_10) * bayes_est[0, 0]\n",
    "joint_prob_10"
>>>>>>> 86c02e09
   ]
  },
  {
   "cell_type": "code",
<<<<<<< HEAD
   "execution_count": 146,
=======
   "execution_count": 18,
>>>>>>> 86c02e09
   "metadata": {},
   "outputs": [
    {
     "data": {
      "text/plain": [
<<<<<<< HEAD
       "(array([[0.67787021, 0.32661395],\n",
       "        [0.32212979, 0.67338605]]),\n",
       " array([[0.85628831, 0.1452806 ],\n",
       "        [0.14371169, 0.8547194 ]]))"
      ]
     },
     "execution_count": 146,
=======
       "0.12175644303157906"
      ]
     },
     "execution_count": 18,
>>>>>>> 86c02e09
     "metadata": {},
     "output_type": "execute_result"
    }
   ],
   "source": [
<<<<<<< HEAD
    "A_tracker[-1], B_tracker[-1]"
=======
    "new_A_10 = joint_prob_10 / bayes_est[0, 0]\n",
    "new_A_10"
>>>>>>> 86c02e09
   ]
  },
  {
   "cell_type": "code",
   "execution_count": null,
   "metadata": {},
   "outputs": [],
   "source": []
  }
 ],
 "metadata": {
  "kernelspec": {
<<<<<<< HEAD
   "display_name": "Python 3",
=======
   "display_name": "hmm",
>>>>>>> 86c02e09
   "language": "python",
   "name": "python3"
  },
  "language_info": {
   "codemirror_mode": {
    "name": "ipython",
    "version": 3
   },
   "file_extension": ".py",
   "mimetype": "text/x-python",
   "name": "python",
   "nbconvert_exporter": "python",
   "pygments_lexer": "ipython3",
   "version": "3.9.7"
  },
  "orig_nbformat": 4
 },
 "nbformat": 4,
 "nbformat_minor": 2
}<|MERGE_RESOLUTION|>--- conflicted
+++ resolved
@@ -9,7 +9,6 @@
     "\n",
     "Finally, we get to the most renowned optimizatio algorithm for HMMs: The Baum-Welch optimization/reparameterization algorithm.  Ultimately, this algorithm is an early-implemetaion of the relatively broad class of expectation-maximization algorithms.\n",
     "\n",
-<<<<<<< HEAD
     "Ultimately, the difference between the EM algorithm that we discuss here, and previous likelihood-maximizing algorithms is the definition of the 'data' that is used in the likelihood function.  Specifically, the previous likelihood function that we have maximized takes the general form $\\mathcal{L}(\\theta | Y^T)$ effectively taking the set of observed quantitites as the set of data for the optimization. However, another apporach considers the joint set of $Y$ *and* $X$ as the full set of data, and therefore effectively maximizes the likelihood $\\mathcal{L}(\\theta | X^T, Y^T)$. However, the issue is that this likelihood function can no longer be explicitly maximized, becuase we dont directly observe the hidden state sequence $X^T$.  This is why we have to use the EM algorithm (known as the Baum-Welch algorithm in the context of HMMs).\n",
     "\n",
     "Ultimately, this algorithm is going to give us an iterative method of updating the elements of the transition ($\\boldsymbol{A}$) and observation ($\\boldsymbol{B}$) matrices, in such a way that they will converge towards the minimum of the so-called *Complete Data Log Likelihood* $\\mathcal{L}(\\theta | X^T, Y^T)$.  Here, the difficult part is inferring the elements of the transition matrix $\\boldsymbol{A}$, which quantifies the transition rates between hidden states. If we were able to observe these states directly, then our best estimate of the $j\\to i$ transition rate $p(x_{i, t+1} | x_{t, j})$ would be\n",
@@ -63,53 +62,6 @@
     "The subtle thing here, is that in order to calcualte the terms on the RHS, we need to have an estimate already for $\\boldsymbol{A}$. This is ultimately where the iterative nature of the EM algorithm enters the picture.\n",
     "\n",
     "To start, we will go through this calculation and show how to run it using the `hidden` package before discussing the similar calcualte for the observation matrix $\\boldsymbol{B}$ (which turns out to be much simpler), and then finally more on to the actual implementation of the EM algorithm.\n"
-=======
-    "In this notebook, we go through, in details, the calculation of a single iteration of this procedure, and generalize the process to iteratively improve estimates until convergence is achieved.\n",
-    "\n",
-    "### Preliminaries\n",
-    "\n",
-    "Before discussing the optimization procedure in too much detail, there are a few numerical quantitites that we need in order to proceed with the EM algorithm. For the purpoises of conciseness they are just listed here, but I will reference the tutorial notebook that overviews each of these quantities in more detail.\n",
-    "\n",
-    "First, we will need the Bayesian estimate of the hidden state $p(x_t | Y^T)$ which is the best estimate of the hidden state, given information about all observations (past and future). This quantity is discussed in more detail in the notebook `03-slarge-hmm-filters.ipynb` as well as Ref.[1].\n",
-    "\n",
-    "Second, we will need the values of the forward and backward trajectory probabilities, denoted (as is convention) by $\\alpha_t(i) \\equiv p(Y^{t} | x_t=i)$ and $\\beta_t(j) \\equiv p(Y^{[t:T]}| x_t = j)$. Further discussion of these quantities is contained in notebook `04-slarge-alpha-beta.ipynb` as well as Ref.[2]\n",
-    "\n",
-    "Now, the actual implementation of the EM algorithm comes through the iterative application of expectation (E) and maximization (M) steps. Along with this iteration there is a convergence criterion, which will effectively determine how long to repeat the iteration as well as track the convergence of the model towards its local minimum.  To start, we discuss the actual calculation of the expectation and maximization steps in isolation.\n",
-    "\n",
-    "Ultimately, the differentiation of this method of attack as compared to the preivous likelihood calulations comes about by what we consider to be the likelihood function. Specifically, we previously used a likelihood function of the form $\\mathcal{L}(\\theta | Y^T)$ which effecively assumes that the *data* inquestion for this optimization are the observations. Conversely, we could take the stance that the true *data* for this problem is the set of all system states $Y$ *and* $X$ (hence our previous references to the likelihood as a *partial* likelihood function). In this sense, the true likelihood (or, as it is often called, the *Comnplete Data Likelihood Function*) $\\mathcal{L}(\\theta | Y^T, X^T)$ contains both the observations as well as the hidden states. However, because we do not know what the hidden states are, we cannot directly optimize this function. As it turns out, this is exactly where the EM algorithm shines, as the iterative approach will ensure that the full likelihood function will converge towards a global maximum upon iterative estimation (or re-estimation) of model parameters.\n",
-    "\n",
-    "### Expectation Step\n",
-    "\n",
-    "The expectation step is most simple, as it simply revolves around calculating the expected value of the hidden state sequence, given the available observation data, and an estiamte (initially a guess) at the dynamics matrices $A$ and $B$. Put simply, this is simply a calculation of the Bayesian state estimates $p(x_t | Y^T)$ using the current dynamics and observation matrices $\\boldsymbol{A}$ and $\\boldsymbol{B}$, respectively.\n",
-    "\n",
-    "### Minimizaion Step\n",
-    "\n",
-    "Following the expectation step, the maximizatioon step involves the updating of these matrices based on our best-guesses of inter-state transition probabilities of hidden states, as well as expected observation errors. To start with the former, note that we can, in general, estimate the rate of transition $i\\to j$ in a Markov model by computing the ratio\n",
-    "\n",
-    "$$ \\hat{A}_{ij} = \\frac{N_{i\\to j}}{N_{i}} $$\n",
-    "\n",
-    "where $N_{i\\to j}$ is the number of observed transitions from $i \\to j$ and $N_i$ is the number of times the system was observed to be in state $i$. For a hidden Markov model, we can write down a probabilistic version of this equation as\n",
-    "\n",
-    "$$ \\hat{A}_{ij} = \\frac{\\sum_t p(x_{j, t+1}, x_{i, t} | Y^T)}{\\sum_t p(x_{i, t} | Y^T)} $$\n",
-    "\n",
-    "where $p(x_{j, t+1}, x_{i, t} | Y^T)$ denotes the probability of transitioning from state $i\\to j$ during the $t\\to t+1$ timestep, conditioned upon all observations. Now, in order to calculate the numerator here though, we need to actually figure out how to estimate this probability. In supporting documentation, we show that this numerator term can be written as\n",
-    "\n",
-    "$$ p(x_{t, i}, x_{t-1, j} | Y^T) = \\frac{\\beta_{t}(i)\\alpha_{t-1}(j)A_{ij}}{\\sum_{i} \\beta_{t}(i)\\alpha_{t-1}(j)A_{ij}}p(x_{t-1, i} | Y^T) $$\n",
-    "\n",
-    "which is just a combination of several terms that we already know how to calcualte.\n",
-    "\n",
-    "Now, useing this result, we can *re-estimate* the parameters of the matrix $\\boldsymbol{A}$.\n",
-    "\n",
-    "To perform a similar update to the matrix $\\boldsymbol{B}$, we can perform a similar calculation (albeit much more simple). You can show (again, discussed in more detail in supporting documentation) that the update to elements of the $\\boldsymbol{B}$ matrix is\n",
-    "\n",
-    "$$ \\hat{B}_{ij} = \\frac{\\sum_t \\delta_{y_t, i} p(x_{t, j} | Y^T)}{\\sum_t p(x_{t, j} | Y^T)} $$\n",
-    "\n",
-    "Now, we go about building the necessary computational tools to actually determine how to perform these updates to the dynamics matrices, and show how this can lead to improved HMM optimization.\n",
-    "\n",
-    "#### References\n",
-    "- [1] J. Bechhoefer *Control Theory of Physicists*, Cambridge University Press, 2020, Cambridge UK\n",
-    "- [2] W. H. Press, S.A. Teukolsky, W. T. Vetterling, & B. P. Flannery, *Numerical Recipes: The Art of Scientific Computing*, Cambridge University Press, 2020, Cambridge UK "
->>>>>>> 86c02e09
    ]
   },
   {
@@ -118,7 +70,6 @@
    "metadata": {},
    "outputs": [],
    "source": [
-<<<<<<< HEAD
     "import os\n",
     "from pathlib import Path\n",
     "import numpy as np\n",
@@ -146,20 +97,6 @@
     "\n",
     "A_init = hmm.A + A_perturb\n",
     "B_init = hmm.B + B_perturb"
-=======
-    "# to start we need to import the necessary libraries\n",
-    "import os\n",
-    "import numpy as np\n",
-    "import matplotlib.pyplot as plt\n",
-    "\n",
-    "from hidden import dynamics\n",
-    "from hidden import infer\n",
-    "\n",
-    "# Declare sample (2D) HMM\n",
-    "hmm = dynamics.HMM(2, 2)\n",
-    "hmm.init_uniform_cycle(0.15, 0.2)\n",
-    "hmm.run_dynamics(500)\n"
->>>>>>> 86c02e09
    ]
   },
   {
@@ -168,7 +105,6 @@
    "metadata": {},
    "outputs": [],
    "source": [
-<<<<<<< HEAD
     "# Now we can start the calculation.  So, for this we need the bayesian filtered\n",
     "# probabilities, the alpha terms, and the beta terms\n",
     "\n",
@@ -179,22 +115,6 @@
     "alpha_norm = analyzer.alpha_tracker\n",
     "beta_norm = analyzer.beta_tracker\n",
     "bayes = analyzer.bayes_smooth"
-=======
-    "# Now we can generate some initial 'guesses' at the A and B matrices, that are\n",
-    "# close enugh to the true values\n",
-    "A_init = np.array([\n",
-    "    [0.9, 0.1],\n",
-    "    [0.1, 0.9]\n",
-    "])\n",
-    "\n",
-    "B_init = np.array([\n",
-    "    [0.85, 0.25],\n",
-    "    [0.15, 0.75]\n",
-    "])\n",
-    "\n",
-    "# And pull off the vector of observations\n",
-    "obs_ts = hmm.get_obs_ts()"
->>>>>>> 86c02e09
    ]
   },
   {
@@ -203,7 +123,6 @@
    "metadata": {},
    "outputs": [],
    "source": [
-<<<<<<< HEAD
     "# Now to get a single term (for a given time value), we can go over the\n",
     "# calcualtion element-wise\n",
     "\n",
@@ -254,19 +173,12 @@
     "    [A_00_new, A_01_new],\n",
     "    [A_10_new, A_11_new]\n",
     "])"
-=======
-    "# Now, we can calculate the bayesian estimates\n",
-    "analyzer = infer.MarkovInfer(2, 2)\n",
-    "analyzer.bayesian_smooth(obs_ts, A_init, B_init)\n",
-    "bayes_est = analyzer.bayes_smooth"
->>>>>>> 86c02e09
    ]
   },
   {
    "cell_type": "code",
    "execution_count": 4,
    "metadata": {},
-<<<<<<< HEAD
    "outputs": [
     {
      "data": {
@@ -484,23 +396,10 @@
     "\n",
     "display(sample_xi)\n",
     "display(sample_A_mat)\n"
-=======
-   "outputs": [],
-   "source": [
-    "# Now, has essentially already completed the expectation step, so now we want\n",
-    "# to look at the maximization procedure, for which we need both the alpha and\n",
-    "# beta values\n",
-    "analyzer.alpha(obs_ts, A_init, B_init)\n",
-    "analyzer.beta(obs_ts, A_init, B_init)\n",
-    "\n",
-    "alpha_est = analyzer.alpha_tracker\n",
-    "beta_est = analyzer.beta_tracker"
->>>>>>> 86c02e09
-   ]
-  },
-  {
-   "cell_type": "code",
-<<<<<<< HEAD
+   ]
+  },
+  {
+   "cell_type": "code",
    "execution_count": 22,
    "metadata": {},
    "outputs": [],
@@ -710,139 +609,74 @@
    ],
    "source": [
     "np.isclose(denom_audit, xi_denom[:, :, test_idx - 1])"
-=======
-   "execution_count": 20,
-   "metadata": {},
-   "outputs": [],
-   "source": [
-    "# Now, we have all of the ingredients for the calculation of the joint\n",
-    "# probability term required to updte A.\n",
-    "\n",
-    "# Given then that alpha and beta terms are reported at t and t+1, we can only generate a value for t=0 -- T-1\n",
-    "\n",
-    "# Consider first the A_ii term, which will be given at t=1 as\n",
-    "\n",
-    "numer_00 = [ beta_est[i+1, 0] * alpha_est[i, 0] * A_init[0, 0] * B_init[obs_ts[i+1], 0] for i in range(alpha_est.shape[0] - 1) ]\n",
-    "numer_01 = [ beta_est[i+1, 1] * alpha_est[i, 0] * A_init[0, 1] * B_init[obs_ts[i+1], 1] for i in range(alpha_est.shape[0] - 1) ]\n",
-    "# denom_00 = (beta_est[1, 0] * A_init[0, 0] + beta_est[1, 1] * A_init[0, 1]) * alpha_est[0, 0]\n",
-    "denom_00 = [ alpha_est[i, 0] * beta_est[i, 0] for i in range(alpha_est.shape[0] - 1) ]\n",
-    "denom_01 = [ alpha_est[i, 0] * beta_est[i, 0] for i in range(alpha_est.shape[0] - 1) ]\n",
-    "# joint_prob_00 = (numer_00 / denom_00) * bayes_est[0, 0]\n",
-    "# joint_prob_00\n",
-    "A_new_00 = np.sum(numer_00) / np.sum(denom_00)\n",
-    "A_new_01 = np.sum(numer_01) / np.sum(denom_01)"
->>>>>>> 86c02e09
-   ]
-  },
-  {
-   "cell_type": "code",
-<<<<<<< HEAD
+   ]
+  },
+  {
+   "cell_type": "code",
    "execution_count": 35,
-=======
-   "execution_count": 21,
->>>>>>> 86c02e09
-   "metadata": {},
-   "outputs": [
-    {
-     "data": {
-      "text/plain": [
-<<<<<<< HEAD
+   "metadata": {},
+   "outputs": [
+    {
+     "data": {
+      "text/plain": [
        "(2, 2, 199)"
       ]
      },
      "execution_count": 35,
-=======
-       "(0.8073982814697844, 0.10593379437058212)"
-      ]
-     },
-     "execution_count": 21,
->>>>>>> 86c02e09
-     "metadata": {},
-     "output_type": "execute_result"
-    }
-   ],
-   "source": [
-<<<<<<< HEAD
+     "metadata": {},
+     "output_type": "execute_result"
+    }
+   ],
+   "source": [
     "# Okay, so it looks like the vectorized form is working, so now we should be\n",
     "# able to do an element-wise division of these matrices, to get the series of\n",
     "# numerical values for each matrix entry\n",
     "ratio = np.divide(xi_num, xi_denom)\n",
     "ratio.shape"
-=======
-    "A_new_00, A_new_01"
->>>>>>> 86c02e09
-   ]
-  },
-  {
-   "cell_type": "code",
-<<<<<<< HEAD
+   ]
+  },
+  {
+   "cell_type": "code",
    "execution_count": 37,
-=======
-   "execution_count": 13,
->>>>>>> 86c02e09
-   "metadata": {},
-   "outputs": [
-    {
-     "data": {
-      "text/plain": [
-<<<<<<< HEAD
+   "metadata": {},
+   "outputs": [
+    {
+     "data": {
+      "text/plain": [
        "array([[0.00993207, 0.01017128],\n",
        "       [0.00993207, 0.01017128]])"
       ]
      },
      "execution_count": 37,
-=======
-       "array([[0.9, 0.1],\n",
-       "       [0.1, 0.9]])"
-      ]
-     },
-     "execution_count": 13,
->>>>>>> 86c02e09
-     "metadata": {},
-     "output_type": "execute_result"
-    }
-   ],
-   "source": [
-<<<<<<< HEAD
+     "metadata": {},
+     "output_type": "execute_result"
+    }
+   ],
+   "source": [
     "# And then we just need to get the bayes matrix that we end up multiplying this\n",
     "# all by\n",
     "bayes_matrix = np.repeat((1 / bayes[:-1, :].sum(axis=0)).reshape(1, 2), 2, axis=0)\n",
     "bayes_matrix"
-=======
-    "A_init"
->>>>>>> 86c02e09
-   ]
-  },
-  {
-   "cell_type": "code",
-<<<<<<< HEAD
+   ]
+  },
+  {
+   "cell_type": "code",
    "execution_count": 41,
-=======
-   "execution_count": 15,
->>>>>>> 86c02e09
-   "metadata": {},
-   "outputs": [
-    {
-     "data": {
-      "text/plain": [
-<<<<<<< HEAD
+   "metadata": {},
+   "outputs": [
+    {
+     "data": {
+      "text/plain": [
        "array([[0.67850779, 0.35696576],\n",
        "       [0.32149221, 0.64303424]])"
       ]
      },
      "execution_count": 41,
-=======
-       "0.004187039035102565"
-      ]
-     },
-     "execution_count": 15,
->>>>>>> 86c02e09
-     "metadata": {},
-     "output_type": "execute_result"
-    }
-   ],
-   "source": [
-<<<<<<< HEAD
+     "metadata": {},
+     "output_type": "execute_result"
+    }
+   ],
+   "source": [
     "# So, we should now be able to calcualte the whole updated matrix by performing\n",
     "# operations on the xi values\n",
     "\n",
@@ -1627,30 +1461,17 @@
     "    A_hat, B_hat = baum_welch_step(A_hat, B_hat, obs_ts, analyzer)\n",
     "    A_tracker.append(A_hat)\n",
     "    B_tracker.append(B_hat)"
-=======
-    "# So, using this one data point, we would increase the 00 entry by ~0.1,\n",
-    "# WE can also look at how the A_10 entry would update\n",
-    "# NOTE for alpha terms alpha[t, state] and for A matrix: A[j, i]\n",
-    "numer_10 = beta_est[1, 0] * alpha_est[0, 1] * A_init[1, 0]\n",
-    "denom_10 = (beta_est[1, 0] * A_init[1, 0] + beta_est[1, 1] * A_init[1, 1]) * alpha_est[0, 1]\n",
-    "joint_prob_10 = (numer_10 / denom_10) * bayes_est[0, 0]\n",
-    "joint_prob_10"
->>>>>>> 86c02e09
-   ]
-  },
-  {
-   "cell_type": "code",
-<<<<<<< HEAD
+
+   ]
+  },
+  {
+   "cell_type": "code",
    "execution_count": 146,
-=======
-   "execution_count": 18,
->>>>>>> 86c02e09
-   "metadata": {},
-   "outputs": [
-    {
-     "data": {
-      "text/plain": [
-<<<<<<< HEAD
+   "metadata": {},
+   "outputs": [
+    {
+     "data": {
+      "text/plain": [
        "(array([[0.67787021, 0.32661395],\n",
        "        [0.32212979, 0.67338605]]),\n",
        " array([[0.85628831, 0.1452806 ],\n",
@@ -1658,23 +1479,12 @@
       ]
      },
      "execution_count": 146,
-=======
-       "0.12175644303157906"
-      ]
-     },
-     "execution_count": 18,
->>>>>>> 86c02e09
-     "metadata": {},
-     "output_type": "execute_result"
-    }
-   ],
-   "source": [
-<<<<<<< HEAD
+     "metadata": {},
+     "output_type": "execute_result"
+    }
+   ],
+   "source": [
     "A_tracker[-1], B_tracker[-1]"
-=======
-    "new_A_10 = joint_prob_10 / bayes_est[0, 0]\n",
-    "new_A_10"
->>>>>>> 86c02e09
    ]
   },
   {
@@ -1687,11 +1497,7 @@
  ],
  "metadata": {
   "kernelspec": {
-<<<<<<< HEAD
    "display_name": "Python 3",
-=======
-   "display_name": "hmm",
->>>>>>> 86c02e09
    "language": "python",
    "name": "python3"
   },
