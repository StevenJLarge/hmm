--- conflicted
+++ resolved
@@ -4,17 +4,7 @@
 import numba
 
 
-<<<<<<< HEAD
 @numba.jit(nopython=True)
-=======
-# Currently I cant numba-optimize the vectorized version of this function (the
-# inner list comprehension), as the numpy repeat funtion apparently only works
-# within numba if it is acting on contiguous memory, and for some reason the
-# _bayes vector is non-contiguous... Currently this will just throw a numba
-# performance warning, but the runtime is significatly faster as is, than using
-# the vectorized code with no numba.
-# @numba.jit(nopython=True)
->>>>>>> 98770d8b
 def bayes_estimate(
     obs_ts: np.ndarray, trans_matrix: np.ndarray, obs_matrix: np.ndarray
 ) -> np.ndarray:
