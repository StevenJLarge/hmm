--- conflicted
+++ resolved
@@ -7,11 +7,7 @@
 setup(
     name='hidden-py',
     packages=find_packages(),
-<<<<<<< HEAD
-    version="1.0.7",
-=======
     version="1.0.8",
->>>>>>> 3dbad595
     long_description=long_description,
     long_description_content_type='text/markdown',
     description='''
